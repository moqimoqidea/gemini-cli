--- conflicted
+++ resolved
@@ -1,11 +1,6 @@
 {
-<<<<<<< HEAD
-  "name": "@google-gemini/gemini-cli-a2a-server",
-  "version": "0.12.0-nightly.20251022.0542de95",
-=======
   "name": "@google/gemini-cli-a2a-server",
   "version": "0.13.0-nightly.20251029.cca41edc",
->>>>>>> 6e026bd9
   "description": "Gemini CLI A2A Server",
   "repository": {
     "type": "git",
