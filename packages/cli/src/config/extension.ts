--- conflicted
+++ resolved
@@ -10,36 +10,8 @@
 } from '@google/gemini-cli-core';
 import * as fs from 'node:fs';
 import * as path from 'node:path';
-<<<<<<< HEAD
-import * as os from 'node:os';
-import { SettingScope, loadSettings } from '../config/settings.js';
-import { getErrorMessage } from '../utils/errors.js';
-import {
-  recursivelyHydrateStrings,
-  type JsonObject,
-} from './extensions/variables.js';
-import { isWorkspaceTrusted } from './trustedFolders.js';
-import { resolveEnvVarsInObject } from '../utils/envVarResolver.js';
-import { randomUUID } from 'node:crypto';
-import {
-  cloneFromGit,
-  downloadFromGitHubRelease,
-} from './extensions/github.js';
-import type { LoadExtensionContext } from './extensions/variableSchema.js';
-import { ExtensionEnablementManager } from './extensions/extensionEnablement.js';
-import chalk from 'chalk';
-import type { ConfirmationRequest } from '../ui/types.js';
-import { escapeAnsiCtrlCodes } from '../ui/utils/textUtils.js';
-import { z } from 'zod';
-
-export const EXTENSIONS_DIRECTORY_NAME = path.join(GEMINI_DIR, 'extensions');
-
-export const EXTENSIONS_CONFIG_FILENAME = 'gemini-extension.json';
-export const INSTALL_METADATA_FILENAME = '.gemini-extension-install.json';
-=======
 import { INSTALL_METADATA_FILENAME } from './extensions/variables.js';
 import type { ExtensionSetting } from './extensions/extensionSettings.js';
->>>>>>> a889c15e
 
 export enum ValidTags {
   DESIGN = 'design',
@@ -57,23 +29,6 @@
  * outside of the loading process that data needs to be stored on the
  * GeminiCLIExtension class defined in Core.
  */
-<<<<<<< HEAD
-export const extensionConfigSchema = z.object({
-  name: z.string(),
-  version: z.string(),
-  tags: z.array(z.nativeEnum(ValidTags)).optional(),
-  mcpServers: z.record(z.unknown()).optional(),
-  contextFileName: z.union([z.string(), z.array(z.string())]).optional(),
-  excludeTools: z.array(z.string()).optional(),
-});
-
-type ExtensionConfigSchema = z.infer<typeof extensionConfigSchema>;
-
-// TODO(#11264): zod-ify MCP server schema
-type ExtensionConfig = Omit<ExtensionConfigSchema, 'mcpServers'> & {
-  mcpServers?: Record<string, MCPServerConfig>;
-};
-=======
 export interface ExtensionConfig {
   name: string;
   version: string;
@@ -82,7 +37,6 @@
   excludeTools?: string[];
   settings?: ExtensionSetting[];
 }
->>>>>>> a889c15e
 
 export interface ExtensionUpdateInfo {
   name: string;
@@ -101,537 +55,4 @@
   } catch (_e) {
     return undefined;
   }
-<<<<<<< HEAD
-}
-
-function getContextFileNames(config: ExtensionConfig): string[] {
-  if (!config.contextFileName) {
-    return ['GEMINI.md'];
-  } else if (!Array.isArray(config.contextFileName)) {
-    return [config.contextFileName];
-  }
-  return config.contextFileName;
-}
-
-/**
- * Returns an annotated list of extensions. If an extension is listed in enabledExtensionNames, it will be active.
- * If enabledExtensionNames is empty, an extension is active unless it is disabled.
- * @param extensions The base list of extensions.
- * @param enabledExtensionNames The names of explicitly enabled extensions.
- * @param workspaceDir The current workspace directory.
- */
-export function annotateActiveExtensions(
-  extensions: GeminiCLIExtension[],
-  workspaceDir: string,
-  manager: ExtensionEnablementManager,
-): GeminiCLIExtension[] {
-  manager.validateExtensionOverrides(extensions);
-  return extensions.map((extension) => ({
-    ...extension,
-    isActive: manager.isEnabled(extension.name, workspaceDir),
-  }));
-}
-
-/**
- * Requests consent from the user to perform an action, by reading a Y/n
- * character from stdin.
- *
- * This should not be called from interactive mode as it will break the CLI.
- *
- * @param consentDescription The description of the thing they will be consenting to.
- * @returns boolean, whether they consented or not.
- */
-export async function requestConsentNonInteractive(
-  consentDescription: string,
-): Promise<boolean> {
-  console.info(consentDescription);
-  const result = await promptForConsentNonInteractive(
-    'Do you want to continue? [Y/n]: ',
-  );
-  return result;
-}
-
-/**
- * Requests consent from the user to perform an action, in interactive mode.
- *
- * This should not be called from non-interactive mode as it will not work.
- *
- * @param consentDescription The description of the thing they will be consenting to.
- * @param setExtensionUpdateConfirmationRequest A function to actually add a prompt to the UI.
- * @returns boolean, whether they consented or not.
- */
-export async function requestConsentInteractive(
-  consentDescription: string,
-  addExtensionUpdateConfirmationRequest: (value: ConfirmationRequest) => void,
-): Promise<boolean> {
-  return await promptForConsentInteractive(
-    consentDescription + '\n\nDo you want to continue?',
-    addExtensionUpdateConfirmationRequest,
-  );
-}
-
-/**
- * Asks users a prompt and awaits for a y/n response on stdin.
- *
- * This should not be called from interactive mode as it will break the CLI.
- *
- * @param prompt A yes/no prompt to ask the user
- * @returns Whether or not the user answers 'y' (yes). Defaults to 'yes' on enter.
- */
-async function promptForConsentNonInteractive(
-  prompt: string,
-): Promise<boolean> {
-  const readline = await import('node:readline');
-  const rl = readline.createInterface({
-    input: process.stdin,
-    output: process.stdout,
-  });
-
-  return new Promise((resolve) => {
-    rl.question(prompt, (answer) => {
-      rl.close();
-      resolve(['y', ''].includes(answer.trim().toLowerCase()));
-    });
-  });
-}
-
-/**
- * Asks users an interactive yes/no prompt.
- *
- * This should not be called from non-interactive mode as it will break the CLI.
- *
- * @param prompt A markdown prompt to ask the user
- * @param setExtensionUpdateConfirmationRequest Function to update the UI state with the confirmation request.
- * @returns Whether or not the user answers yes.
- */
-async function promptForConsentInteractive(
-  prompt: string,
-  addExtensionUpdateConfirmationRequest: (value: ConfirmationRequest) => void,
-): Promise<boolean> {
-  return await new Promise<boolean>((resolve) => {
-    addExtensionUpdateConfirmationRequest({
-      prompt,
-      onConfirm: (resolvedConfirmed) => {
-        resolve(resolvedConfirmed);
-      },
-    });
-  });
-}
-
-export async function installOrUpdateExtension(
-  installMetadata: ExtensionInstallMetadata,
-  requestConsent: (consent: string) => Promise<boolean>,
-  cwd: string = process.cwd(),
-  previousExtensionConfig?: ExtensionConfig,
-): Promise<string> {
-  const isUpdate = !!previousExtensionConfig;
-  const telemetryConfig = getTelemetryConfig(cwd);
-  let newExtensionConfig: ExtensionConfig | null = null;
-  let localSourcePath: string | undefined;
-
-  try {
-    const settings = loadSettings(cwd).merged;
-    if (!isWorkspaceTrusted(settings).isTrusted) {
-      throw new Error(
-        `Could not install extension from untrusted folder at ${installMetadata.source}`,
-      );
-    }
-
-    const extensionsDir = ExtensionStorage.getUserExtensionsDir();
-    await fs.promises.mkdir(extensionsDir, { recursive: true });
-
-    if (
-      !path.isAbsolute(installMetadata.source) &&
-      (installMetadata.type === 'local' || installMetadata.type === 'link')
-    ) {
-      installMetadata.source = path.resolve(cwd, installMetadata.source);
-    }
-
-    let tempDir: string | undefined;
-
-    if (
-      installMetadata.type === 'git' ||
-      installMetadata.type === 'github-release'
-    ) {
-      tempDir = await ExtensionStorage.createTmpDir();
-      try {
-        const result = await downloadFromGitHubRelease(
-          installMetadata,
-          tempDir,
-        );
-        installMetadata.type = result.type;
-        installMetadata.releaseTag = result.tagName;
-      } catch (_error) {
-        await cloneFromGit(installMetadata, tempDir);
-        installMetadata.type = 'git';
-      }
-      localSourcePath = tempDir;
-    } else if (
-      installMetadata.type === 'local' ||
-      installMetadata.type === 'link'
-    ) {
-      localSourcePath = installMetadata.source;
-    } else {
-      throw new Error(`Unsupported install type: ${installMetadata.type}`);
-    }
-
-    try {
-      newExtensionConfig = loadExtensionConfig({
-        extensionDir: localSourcePath,
-        workspaceDir: cwd,
-      });
-
-      const newExtensionName = newExtensionConfig.name;
-      if (!isUpdate) {
-        const installedExtensions = loadUserExtensions();
-        if (
-          installedExtensions.some(
-            (installed) => installed.name === newExtensionName,
-          )
-        ) {
-          throw new Error(
-            `Extension "${newExtensionName}" is already installed. Please uninstall it first.`,
-          );
-        }
-      }
-
-      await maybeRequestConsentOrFail(
-        newExtensionConfig,
-        requestConsent,
-        previousExtensionConfig,
-      );
-
-      const extensionStorage = new ExtensionStorage(newExtensionName);
-      const destinationPath = extensionStorage.getExtensionDir();
-
-      if (isUpdate) {
-        await uninstallExtension(newExtensionName, isUpdate, cwd);
-      }
-
-      await fs.promises.mkdir(destinationPath, { recursive: true });
-
-      if (
-        installMetadata.type === 'local' ||
-        installMetadata.type === 'git' ||
-        installMetadata.type === 'github-release'
-      ) {
-        await copyExtension(localSourcePath, destinationPath);
-      }
-
-      const metadataString = JSON.stringify(installMetadata, null, 2);
-      const metadataPath = path.join(
-        destinationPath,
-        INSTALL_METADATA_FILENAME,
-      );
-      await fs.promises.writeFile(metadataPath, metadataString);
-    } finally {
-      if (tempDir) {
-        await fs.promises.rm(tempDir, { recursive: true, force: true });
-      }
-    }
-
-    if (isUpdate) {
-      logExtensionUpdateEvent(
-        telemetryConfig,
-        new ExtensionUpdateEvent(
-          newExtensionConfig.name,
-          newExtensionConfig.version,
-          previousExtensionConfig.version,
-          installMetadata.source,
-          'success',
-        ),
-      );
-    } else {
-      logExtensionInstallEvent(
-        telemetryConfig,
-        new ExtensionInstallEvent(
-          newExtensionConfig.name,
-          newExtensionConfig.version,
-          installMetadata.source,
-          'success',
-        ),
-      );
-      enableExtension(newExtensionConfig.name, SettingScope.User);
-    }
-
-    return newExtensionConfig!.name;
-  } catch (error) {
-    // Attempt to load config from the source path even if installation fails
-    // to get the name and version for logging.
-    if (!newExtensionConfig && localSourcePath) {
-      try {
-        newExtensionConfig = loadExtensionConfig({
-          extensionDir: localSourcePath,
-          workspaceDir: cwd,
-        });
-      } catch {
-        // Ignore error, this is just for logging.
-      }
-    }
-    if (isUpdate) {
-      logExtensionUpdateEvent(
-        telemetryConfig,
-        new ExtensionUpdateEvent(
-          newExtensionConfig?.name ?? previousExtensionConfig.name,
-          newExtensionConfig?.version ?? '',
-          previousExtensionConfig.version,
-          installMetadata.source,
-          'error',
-        ),
-      );
-    } else {
-      logExtensionInstallEvent(
-        telemetryConfig,
-        new ExtensionInstallEvent(
-          newExtensionConfig?.name ?? '',
-          newExtensionConfig?.version ?? '',
-          installMetadata.source,
-          'error',
-        ),
-      );
-    }
-    throw error;
-  }
-}
-
-/**
- * Builds a consent string for installing an extension based on it's
- * extensionConfig.
- */
-function extensionConsentString(extensionConfig: ExtensionConfig): string {
-  const sanitizedConfig = escapeAnsiCtrlCodes(extensionConfig);
-  const output: string[] = [];
-  const mcpServerEntries = Object.entries(sanitizedConfig.mcpServers || {});
-  output.push(`Installing extension "${sanitizedConfig.name}".`);
-  output.push(
-    '**Extensions may introduce unexpected behavior. Ensure you have investigated the extension source and trust the author.**',
-  );
-
-  if (mcpServerEntries.length) {
-    output.push('This extension will run the following MCP servers:');
-    for (const [key, mcpServer] of mcpServerEntries) {
-      const isLocal = !!mcpServer.command;
-      const source =
-        mcpServer.httpUrl ??
-        `${mcpServer.command || ''}${mcpServer.args ? ' ' + mcpServer.args.join(' ') : ''}`;
-      output.push(`  * ${key} (${isLocal ? 'local' : 'remote'}): ${source}`);
-    }
-  }
-  if (sanitizedConfig.contextFileName) {
-    output.push(
-      `This extension will append info to your gemini.md context using ${sanitizedConfig.contextFileName}`,
-    );
-  }
-  if (sanitizedConfig.excludeTools) {
-    output.push(
-      `This extension will exclude the following core tools: ${sanitizedConfig.excludeTools}`,
-    );
-  }
-  return output.join('\n');
-}
-
-/**
- * Requests consent from the user to install an extension (extensionConfig), if
- * there is any difference between the consent string for `extensionConfig` and
- * `previousExtensionConfig`.
- *
- * Always requests consent if previousExtensionConfig is null.
- *
- * Throws if the user does not consent.
- */
-async function maybeRequestConsentOrFail(
-  extensionConfig: ExtensionConfig,
-  requestConsent: (consent: string) => Promise<boolean>,
-  previousExtensionConfig?: ExtensionConfig,
-) {
-  const extensionConsent = extensionConsentString(extensionConfig);
-  if (previousExtensionConfig) {
-    const previousExtensionConsent = extensionConsentString(
-      previousExtensionConfig,
-    );
-    if (previousExtensionConsent === extensionConsent) {
-      return;
-    }
-  }
-  if (!(await requestConsent(extensionConsent))) {
-    throw new Error(`Installation cancelled for "${extensionConfig.name}".`);
-  }
-}
-
-export function validateName(name: string) {
-  if (!/^[a-zA-Z0-9-]+$/.test(name)) {
-    throw new Error(
-      `Invalid extension name: "${name}". Only letters (a-z, A-Z), numbers (0-9), and dashes (-) are allowed.`,
-    );
-  }
-}
-
-export function loadExtensionConfig(
-  context: LoadExtensionContext,
-): ExtensionConfig {
-  const { extensionDir, workspaceDir } = context;
-  const configFilePath = path.join(extensionDir, EXTENSIONS_CONFIG_FILENAME);
-  if (!fs.existsSync(configFilePath)) {
-    throw new Error(`Configuration file not found at ${configFilePath}`);
-  }
-  // TODO(#11264): upgrade zod and use schema.decode()
-  try {
-    const configContent = fs.readFileSync(configFilePath, 'utf-8');
-    const parsedConfig = extensionConfigSchema.parse(
-      JSON.parse(configContent) as unknown,
-    );
-
-    const installDir = new ExtensionStorage(
-      parsedConfig.name,
-    ).getExtensionDir();
-    // TODO(#11264): use zod types instead of JsonObject
-    const config = recursivelyHydrateStrings(
-      parsedConfig as unknown as JsonObject,
-      {
-        extensionPath: installDir,
-        workspacePath: workspaceDir,
-        '/': path.sep,
-        pathSeparator: path.sep,
-      },
-    ) as unknown as ExtensionConfig;
-
-    validateName(config.name);
-    return config;
-  } catch (e) {
-    throw new Error(
-      `Failed to load extension config from ${configFilePath}: ${getErrorMessage(
-        e,
-      )}`,
-    );
-  }
-}
-
-export async function uninstallExtension(
-  extensionIdentifier: string,
-  isUpdate: boolean,
-  cwd: string = process.cwd(),
-): Promise<void> {
-  const installedExtensions = loadUserExtensions();
-  const extensionName = installedExtensions.find(
-    (installed) =>
-      installed.name.toLowerCase() === extensionIdentifier.toLowerCase() ||
-      installed.installMetadata?.source.toLowerCase() ===
-        extensionIdentifier.toLowerCase(),
-  )?.name;
-  if (!extensionName) {
-    throw new Error(`Extension not found.`);
-  }
-  const storage = new ExtensionStorage(extensionName);
-
-  await fs.promises.rm(storage.getExtensionDir(), {
-    recursive: true,
-    force: true,
-  });
-
-  // The rest of the cleanup below here is only for true uninstalls, not
-  // uninstalls related to updates.
-  if (isUpdate) return;
-
-  const manager = new ExtensionEnablementManager(
-    ExtensionStorage.getUserExtensionsDir(),
-    [extensionName],
-  );
-  manager.remove(extensionName);
-
-  const telemetryConfig = getTelemetryConfig(cwd);
-  logExtensionUninstall(
-    telemetryConfig,
-    new ExtensionUninstallEvent(extensionName, 'success'),
-  );
-}
-
-export function toOutputString(
-  extension: GeminiCLIExtension,
-  workspaceDir: string,
-): string {
-  const manager = new ExtensionEnablementManager(
-    ExtensionStorage.getUserExtensionsDir(),
-  );
-  const userEnabled = manager.isEnabled(extension.name, os.homedir());
-  const workspaceEnabled = manager.isEnabled(extension.name, workspaceDir);
-
-  const status = workspaceEnabled ? chalk.green('✓') : chalk.red('✗');
-  let output = `${status} ${extension.name} (${extension.version})`;
-  output += `\n Path: ${extension.path}`;
-  if (extension.installMetadata) {
-    output += `\n Source: ${extension.installMetadata.source} (Type: ${extension.installMetadata.type})`;
-    if (extension.installMetadata.ref) {
-      output += `\n Ref: ${extension.installMetadata.ref}`;
-    }
-    if (extension.installMetadata.releaseTag) {
-      output += `\n Release tag: ${extension.installMetadata.releaseTag}`;
-    }
-  }
-  output += `\n Enabled (User): ${userEnabled}`;
-  output += `\n Enabled (Workspace): ${workspaceEnabled}`;
-  if (extension.contextFiles.length > 0) {
-    output += `\n Context files:`;
-    extension.contextFiles.forEach((contextFile) => {
-      output += `\n  ${contextFile}`;
-    });
-  }
-  if (extension.mcpServers) {
-    output += `\n MCP servers:`;
-    Object.keys(extension.mcpServers).forEach((key) => {
-      output += `\n  ${key}`;
-    });
-  }
-  if (extension.excludeTools) {
-    output += `\n Excluded tools:`;
-    extension.excludeTools.forEach((tool) => {
-      output += `\n  ${tool}`;
-    });
-  }
-  return output;
-}
-
-export function disableExtension(
-  name: string,
-  scope: SettingScope,
-  cwd: string = process.cwd(),
-) {
-  const config = getTelemetryConfig(cwd);
-  if (scope === SettingScope.System || scope === SettingScope.SystemDefaults) {
-    throw new Error('System and SystemDefaults scopes are not supported.');
-  }
-  const extension = loadExtensionByName(name, cwd);
-  if (!extension) {
-    throw new Error(`Extension with name ${name} does not exist.`);
-  }
-
-  const manager = new ExtensionEnablementManager(
-    ExtensionStorage.getUserExtensionsDir(),
-    [name],
-  );
-  const scopePath = scope === SettingScope.Workspace ? cwd : os.homedir();
-  manager.disable(name, true, scopePath);
-  logExtensionDisable(config, new ExtensionDisableEvent(name, scope));
-}
-
-export function enableExtension(
-  name: string,
-  scope: SettingScope,
-  cwd: string = process.cwd(),
-) {
-  if (scope === SettingScope.System || scope === SettingScope.SystemDefaults) {
-    throw new Error('System and SystemDefaults scopes are not supported.');
-  }
-  const extension = loadExtensionByName(name, cwd);
-  if (!extension) {
-    throw new Error(`Extension with name ${name} does not exist.`);
-  }
-  const manager = new ExtensionEnablementManager(
-    ExtensionStorage.getUserExtensionsDir(),
-  );
-  const scopePath = scope === SettingScope.Workspace ? cwd : os.homedir();
-  manager.enable(name, true, scopePath);
-  const config = getTelemetryConfig(cwd);
-  logExtensionEnable(config, new ExtensionEnableEvent(name, scope));
-=======
->>>>>>> a889c15e
 }