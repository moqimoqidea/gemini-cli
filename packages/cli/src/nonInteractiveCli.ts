--- conflicted
+++ resolved
@@ -107,28 +107,13 @@
           }
         }
 
-<<<<<<< HEAD
-      if (!config.getAdkMode() && toolCallRequests.length > 0) {
-        const toolResponseParts: Part[] = [];
-        for (const requestInfo of toolCallRequests) {
-          const toolResponse = await executeToolCall(
-            config,
-            requestInfo,
-            abortController.signal,
-          );
-
-          if (toolResponse.error) {
-            console.error(
-              `Error executing tool ${requestInfo.name}: ${toolResponse.resultDisplay || toolResponse.error.message}`,
-=======
-        if (toolCallRequests.length > 0) {
+        if (!config.getAdkMode() && toolCallRequests.length > 0) {
           const toolResponseParts: Part[] = [];
           for (const requestInfo of toolCallRequests) {
             const toolResponse = await executeToolCall(
               config,
               requestInfo,
               abortController.signal,
->>>>>>> 514767c8
             );
 
             if (toolResponse.error) {
@@ -144,7 +129,11 @@
             }
 
             if (toolResponse.responseParts) {
-              toolResponseParts.push(...toolResponse.responseParts);
+              if (Array.isArray(toolResponse.responseParts)) {
+                toolResponseParts.push(...toolResponse.responseParts);
+              } else {
+                toolResponseParts.push(toolResponse.responseParts);
+              }
             }
           }
           currentMessages = [{ role: 'user', parts: toolResponseParts }];
