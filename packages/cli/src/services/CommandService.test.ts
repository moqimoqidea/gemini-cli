/**
 * @license
 * Copyright 2025 Google LLC
 * SPDX-License-Identifier: Apache-2.0
 */

import { vi, describe, it, expect, beforeEach } from 'vitest';
import { CommandService } from './CommandService.js';
import { type SlashCommand } from '../ui/commands/types.js';
import { memoryCommand } from '../ui/commands/memoryCommand.js';
import { helpCommand } from '../ui/commands/helpCommand.js';
import { clearCommand } from '../ui/commands/clearCommand.js';
<<<<<<< HEAD
import { copyCommand } from '../ui/commands/copyCommand.js';
=======
import { themeCommand } from '../ui/commands/themeCommand.js';
>>>>>>> 5b5f4964

// Mock the command modules to isolate the service from the command implementations.
vi.mock('../ui/commands/memoryCommand.js', () => ({
  memoryCommand: { name: 'memory', description: 'Mock Memory' },
}));
vi.mock('../ui/commands/helpCommand.js', () => ({
  helpCommand: { name: 'help', description: 'Mock Help' },
}));
vi.mock('../ui/commands/clearCommand.js', () => ({
  clearCommand: { name: 'clear', description: 'Mock Clear' },
}));
<<<<<<< HEAD
vi.mock('../ui/commands/copyCommand.js', () => ({
  copyCommand: { name: 'copy', description: 'Mock Copy' },
=======
vi.mock('../ui/commands/themeCommand.js', () => ({
  themeCommand: { name: 'theme', description: 'Mock Theme' },
>>>>>>> 5b5f4964
}));

describe('CommandService', () => {
  describe('when using default production loader', () => {
    let commandService: CommandService;

    beforeEach(() => {
      commandService = new CommandService();
    });

    it('should initialize with an empty command tree', () => {
      const tree = commandService.getCommands();
      expect(tree).toBeInstanceOf(Array);
      expect(tree.length).toBe(0);
    });

    describe('loadCommands', () => {
      it('should load the built-in commands into the command tree', async () => {
        // Pre-condition check
        expect(commandService.getCommands().length).toBe(0);

        // Action
        await commandService.loadCommands();
        const tree = commandService.getCommands();

        // Post-condition assertions
        expect(tree.length).toBe(4);

        const commandNames = tree.map((cmd) => cmd.name);
        expect(commandNames).toContain('memory');
        expect(commandNames).toContain('help');
        expect(commandNames).toContain('clear');
<<<<<<< HEAD
        expect(commandNames).toContain('copy');
=======
        expect(commandNames).toContain('theme');
>>>>>>> 5b5f4964
      });

      it('should overwrite any existing commands when called again', async () => {
        // Load once
        await commandService.loadCommands();
        expect(commandService.getCommands().length).toBe(4);

        // Load again
        await commandService.loadCommands();
        const tree = commandService.getCommands();

        // Should not append, but overwrite
        expect(tree.length).toBe(4);
      });
    });

    describe('getCommandTree', () => {
      it('should return the current command tree', async () => {
        const initialTree = commandService.getCommands();
        expect(initialTree).toEqual([]);

        await commandService.loadCommands();

        const loadedTree = commandService.getCommands();
        expect(loadedTree.length).toBe(4);
        expect(loadedTree).toEqual([
          clearCommand,
<<<<<<< HEAD
          copyCommand,
          helpCommand,
          memoryCommand,
=======
          helpCommand,
          memoryCommand,
          themeCommand,
>>>>>>> 5b5f4964
        ]);
      });
    });
  });

  describe('when initialized with an injected loader function', () => {
    it('should use the provided loader instead of the built-in one', async () => {
      // Arrange: Create a set of mock commands.
      const mockCommands: SlashCommand[] = [
        { name: 'injected-test-1', description: 'injected 1' },
        { name: 'injected-test-2', description: 'injected 2' },
      ];

      // Arrange: Create a mock loader FUNCTION that resolves with our mock commands.
      const mockLoader = vi.fn().mockResolvedValue(mockCommands);

      // Act: Instantiate the service WITH the injected loader function.
      const commandService = new CommandService(mockLoader);
      await commandService.loadCommands();
      const tree = commandService.getCommands();

      // Assert: The tree should contain ONLY our injected commands.
      expect(mockLoader).toHaveBeenCalled(); // Verify our mock loader was actually called.
      expect(tree.length).toBe(2);
      expect(tree).toEqual(mockCommands);

      const commandNames = tree.map((cmd) => cmd.name);
      expect(commandNames).not.toContain('memory'); // Verify it didn't load production commands.
    });
  });
});<|MERGE_RESOLUTION|>--- conflicted
+++ resolved
@@ -10,11 +10,8 @@
 import { memoryCommand } from '../ui/commands/memoryCommand.js';
 import { helpCommand } from '../ui/commands/helpCommand.js';
 import { clearCommand } from '../ui/commands/clearCommand.js';
-<<<<<<< HEAD
 import { copyCommand } from '../ui/commands/copyCommand.js';
-=======
 import { themeCommand } from '../ui/commands/themeCommand.js';
->>>>>>> 5b5f4964
 
 // Mock the command modules to isolate the service from the command implementations.
 vi.mock('../ui/commands/memoryCommand.js', () => ({
@@ -26,13 +23,11 @@
 vi.mock('../ui/commands/clearCommand.js', () => ({
   clearCommand: { name: 'clear', description: 'Mock Clear' },
 }));
-<<<<<<< HEAD
 vi.mock('../ui/commands/copyCommand.js', () => ({
   copyCommand: { name: 'copy', description: 'Mock Copy' },
-=======
+}));
 vi.mock('../ui/commands/themeCommand.js', () => ({
   themeCommand: { name: 'theme', description: 'Mock Theme' },
->>>>>>> 5b5f4964
 }));
 
 describe('CommandService', () => {
@@ -65,11 +60,8 @@
         expect(commandNames).toContain('memory');
         expect(commandNames).toContain('help');
         expect(commandNames).toContain('clear');
-<<<<<<< HEAD
         expect(commandNames).toContain('copy');
-=======
         expect(commandNames).toContain('theme');
->>>>>>> 5b5f4964
       });
 
       it('should overwrite any existing commands when called again', async () => {
@@ -97,15 +89,10 @@
         expect(loadedTree.length).toBe(4);
         expect(loadedTree).toEqual([
           clearCommand,
-<<<<<<< HEAD
           copyCommand,
           helpCommand,
           memoryCommand,
-=======
-          helpCommand,
-          memoryCommand,
           themeCommand,
->>>>>>> 5b5f4964
         ]);
       });
     });
