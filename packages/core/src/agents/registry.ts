/**
 * @license
 * Copyright 2025 Google LLC
 * SPDX-License-Identifier: Apache-2.0
 */

import { MAX_TURNS, type Config } from '../config/config.js';
import type { AgentDefinition } from './types.js';
import { CodebaseInvestigatorAgent } from './codebase-investigator.js';
import { DEFAULT_TEMP, DEFAULT_TOP_P } from '../config/models.js';
import { type z } from 'zod';
<<<<<<< HEAD
import { AdkMainLoopAgent } from './adk-main-loop.js';
=======
import { debugLogger } from '../utils/debugLogger.js';
>>>>>>> c7817aee

/**
 * Manages the discovery, loading, validation, and registration of
 * AgentDefinitions.
 */
export class AgentRegistry {
  // eslint-disable-next-line @typescript-eslint/no-explicit-any
  private readonly agents = new Map<string, AgentDefinition<any>>();

  constructor(private readonly config: Config) {}

  /**
   * Discovers and loads agents.
   */
  async initialize(): Promise<void> {
    this.loadBuiltInAgents();

    if (this.config.getDebugMode()) {
      debugLogger.log(
        `[AgentRegistry] Initialized with ${this.agents.size} agents.`,
      );
    }
  }

  private loadBuiltInAgents(): void {
    const investigatorSettings = this.config.getCodebaseInvestigatorSettings();

    // Only register the agent if it's enabled in the settings.
    if (investigatorSettings?.enabled) {
      const agentDef = {
        ...CodebaseInvestigatorAgent,
        modelConfig: {
          ...CodebaseInvestigatorAgent.modelConfig,
          model:
            investigatorSettings.model ??
            CodebaseInvestigatorAgent.modelConfig?.model ??
            this.config.getModel(),
          thinkingBudget:
            investigatorSettings.thinkingBudget ??
            CodebaseInvestigatorAgent.modelConfig?.thinkingBudget ??
            -1,
          temp: CodebaseInvestigatorAgent.modelConfig?.temp ?? DEFAULT_TEMP,
          top_p: CodebaseInvestigatorAgent.modelConfig?.top_p ?? DEFAULT_TOP_P,
        },
        runConfig: {
          ...CodebaseInvestigatorAgent.runConfig,
          max_time_minutes:
            investigatorSettings.maxTimeMinutes ??
            CodebaseInvestigatorAgent.runConfig?.max_time_minutes,
          max_turns:
            investigatorSettings.maxNumTurns ??
            CodebaseInvestigatorAgent.runConfig?.max_turns ??
            MAX_TURNS,
        },
      };
      this.registerAgent(agentDef);
    }

    if (this.config.getAdkMode()) {
      this.registerAgent(AdkMainLoopAgent);
    }
  }

  /**
   * Registers an agent definition. If an agent with the same name exists,
   * it will be overwritten, respecting the precedence established by the
   * initialization order.
   */
  protected registerAgent<TOutput extends z.ZodTypeAny>(
    definition: AgentDefinition<TOutput>,
  ): void {
    // Basic validation
    if (!definition.name || !definition.description) {
      debugLogger.warn(
        `[AgentRegistry] Skipping invalid agent definition. Missing name or description.`,
      );
      return;
    }

    if (this.agents.has(definition.name) && this.config.getDebugMode()) {
      debugLogger.log(`[AgentRegistry] Overriding agent '${definition.name}'`);
    }

    this.agents.set(definition.name, definition);
  }

  /**
   * Retrieves an agent definition by name.
   */
  getDefinition(name: string): AgentDefinition | undefined {
    return this.agents.get(name);
  }

  /**
   * Returns all active agent definitions.
   */
  getAllDefinitions(): AgentDefinition[] {
    return Array.from(this.agents.values());
  }
}<|MERGE_RESOLUTION|>--- conflicted
+++ resolved
@@ -9,11 +9,8 @@
 import { CodebaseInvestigatorAgent } from './codebase-investigator.js';
 import { DEFAULT_TEMP, DEFAULT_TOP_P } from '../config/models.js';
 import { type z } from 'zod';
-<<<<<<< HEAD
 import { AdkMainLoopAgent } from './adk-main-loop.js';
-=======
 import { debugLogger } from '../utils/debugLogger.js';
->>>>>>> c7817aee
 
 /**
  * Manages the discovery, loading, validation, and registration of
