--- conflicted
+++ resolved
@@ -129,12 +129,9 @@
         model: 'test-model',
         authType: 'oauth-personal',
       }),
-<<<<<<< HEAD
       getTerminalWidth: () => 90,
       getTerminalHeight: () => 30,
-=======
       getToolRegistry: () => mockToolRegistry,
->>>>>>> 9a072262
     } as unknown as Config;
 
     const scheduler = new CoreToolScheduler({
@@ -194,12 +191,9 @@
         model: 'test-model',
         authType: 'oauth-personal',
       }),
-<<<<<<< HEAD
       getTerminalWidth: () => 90,
       getTerminalHeight: () => 30,
-=======
       getToolRegistry: () => mockToolRegistry,
->>>>>>> 9a072262
     } as unknown as Config;
 
     const scheduler = new CoreToolScheduler({
@@ -498,12 +492,9 @@
         model: 'test-model',
         authType: 'oauth-personal',
       }),
-<<<<<<< HEAD
       getTerminalWidth: () => 90,
       getTerminalHeight: () => 30,
-=======
       getToolRegistry: () => mockToolRegistry,
->>>>>>> 9a072262
     } as unknown as Config;
 
     const scheduler = new CoreToolScheduler({
@@ -595,12 +586,9 @@
         model: 'test-model',
         authType: 'oauth-personal',
       }),
-<<<<<<< HEAD
       getTerminalWidth: () => 90,
       getTerminalHeight: () => 30,
-=======
       getToolRegistry: () => mockToolRegistry,
->>>>>>> 9a072262
     } as unknown as Config;
 
     const scheduler = new CoreToolScheduler({
@@ -689,12 +677,9 @@
         model: 'test-model',
         authType: 'oauth-personal',
       }),
-<<<<<<< HEAD
       getTerminalWidth: () => 90,
       getTerminalHeight: () => 30,
-=======
       getToolRegistry: () => mockToolRegistry,
->>>>>>> 9a072262
     } as unknown as Config;
 
     const scheduler = new CoreToolScheduler({
@@ -807,12 +792,9 @@
         model: 'test-model',
         authType: 'oauth-personal',
       }),
-<<<<<<< HEAD
       getTerminalWidth: () => 90,
       getTerminalHeight: () => 30,
-=======
       getToolRegistry: () => mockToolRegistry,
->>>>>>> 9a072262
     } as unknown as Config;
 
     const scheduler = new CoreToolScheduler({
