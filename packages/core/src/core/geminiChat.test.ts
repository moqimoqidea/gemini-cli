/**
 * @license
 * Copyright 2025 Google LLC
 * SPDX-License-Identifier: Apache-2.0
 */

<<<<<<< HEAD
import {
=======
import { describe, it, expect, vi, beforeEach, afterEach } from 'vitest';
import type {
>>>>>>> 514767c8
  Content,
  GenerateContentConfig,
  GenerateContentResponse,
  Part,
} from '@google/genai';
<<<<<<< HEAD
import { ContentGenerator } from './contentGenerator.js';
import { describe, it, expect, vi, beforeEach, afterEach } from 'vitest';
import { Config } from '../config/config.js';
import { setSimulate429 } from '../utils/testUtils.js';
import { GeminiChat } from './geminiChat.js';
import { ToolRegistry } from '../tools/tool-registry.js';
import { InMemoryRunner, Session, Event } from '@google/adk';

// Mocks
const mockContentGenerator = {
  generateContent: vi.fn(),
  generateContentStream: vi.fn(),
  countTokens: vi.fn(),
  embedContent: vi.fn(),
  batchEmbedContents: vi.fn(),
} as unknown as ContentGenerator;
=======
import type { ContentGenerator } from '../core/contentGenerator.js';
import {
  GeminiChat,
  EmptyStreamError,
  StreamEventType,
  type StreamEvent,
} from './geminiChat.js';
import type { Config } from '../config/config.js';
import { setSimulate429 } from '../utils/testUtils.js';
import { DEFAULT_GEMINI_FLASH_MODEL } from '../config/models.js';
import { AuthType } from './contentGenerator.js';
import { type RetryOptions } from '../utils/retry.js';

// Mock fs module to prevent actual file system operations during tests
const mockFileSystem = new Map<string, string>();

vi.mock('node:fs', () => {
  const fsModule = {
    mkdirSync: vi.fn(),
    writeFileSync: vi.fn((path: string, data: string) => {
      mockFileSystem.set(path, data);
    }),
    readFileSync: vi.fn((path: string) => {
      if (mockFileSystem.has(path)) {
        return mockFileSystem.get(path);
      }
      throw Object.assign(new Error('ENOENT: no such file or directory'), {
        code: 'ENOENT',
      });
    }),
    existsSync: vi.fn((path: string) => mockFileSystem.has(path)),
  };

  return {
    default: fsModule,
    ...fsModule,
  };
});

const { mockHandleFallback } = vi.hoisted(() => ({
  mockHandleFallback: vi.fn(),
}));

// Add mock for the retry utility
const { mockRetryWithBackoff } = vi.hoisted(() => ({
  mockRetryWithBackoff: vi.fn(),
}));

vi.mock('../utils/retry.js', () => ({
  retryWithBackoff: mockRetryWithBackoff,
}));

vi.mock('../fallback/handler.js', () => ({
  handleFallback: mockHandleFallback,
}));

const { mockLogInvalidChunk, mockLogContentRetry, mockLogContentRetryFailure } =
  vi.hoisted(() => ({
    mockLogInvalidChunk: vi.fn(),
    mockLogContentRetry: vi.fn(),
    mockLogContentRetryFailure: vi.fn(),
  }));

vi.mock('../telemetry/loggers.js', () => ({
  logInvalidChunk: mockLogInvalidChunk,
  logContentRetry: mockLogContentRetry,
  logContentRetryFailure: mockLogContentRetryFailure,
}));
>>>>>>> 514767c8

describe('GeminiChat', () => {
  let mockContentGenerator: ContentGenerator;
  let chat: GeminiChat;
  let mockConfig: Config;
  const config: GenerateContentConfig = {};
  let mockToolRegistry: ToolRegistry;
  let mockRunner: InMemoryRunner;
  let mockSession: Session;

  beforeEach(() => {
    vi.clearAllMocks();
<<<<<<< HEAD
    mockSession = {
      appName: 'test-app',
      id: 'test-session-id',
      userId: 'test-user-id',
      state: {},
      events: [],
      lastUpdateTime: 0,
    };

    mockRunner = {
      sessionService: {
        createSession: vi.fn().mockResolvedValue(mockSession),
        getSession: vi.fn().mockResolvedValue(mockSession),
        appendEvent: vi.fn().mockImplementation(async ({ session, event }) => {
          session.events.push(event);
        }),
      },
    } as unknown as InMemoryRunner;
=======
    mockContentGenerator = {
      generateContent: vi.fn(),
      generateContentStream: vi.fn(),
      countTokens: vi.fn(),
      embedContent: vi.fn(),
      batchEmbedContents: vi.fn(),
    } as unknown as ContentGenerator;

    mockHandleFallback.mockClear();
    // Default mock implementation for tests that don't care about retry logic
    mockRetryWithBackoff.mockImplementation(async (apiCall) => apiCall());
>>>>>>> 514767c8
    mockConfig = {
      getSessionId: () => 'test-session-id',
      getTelemetryLogPromptsEnabled: () => true,
      getUsageStatisticsEnabled: () => true,
      getDebugMode: () => false,
      getContentGeneratorConfig: vi.fn().mockReturnValue({
        authType: 'oauth-personal', // Ensure this is set for fallback tests
        model: 'test-model',
      }),
      getModel: vi.fn().mockReturnValue('gemini-pro'),
      setModel: vi.fn(),
      isInFallbackMode: vi.fn().mockReturnValue(false),
      getQuotaErrorOccurred: vi.fn().mockReturnValue(false),
      setQuotaErrorOccurred: vi.fn(),
      flashFallbackHandler: undefined,
<<<<<<< HEAD
      getAdkMode: vi.fn().mockReturnValue(false),
      getMcpServers: vi.fn().mockReturnValue({}),
      getMcpServerCommand: vi.fn().mockReturnValue(undefined),
      getPromptRegistry: vi.fn().mockReturnValue(undefined),
      getWorkspaceContext: vi.fn().mockReturnValue(undefined),
=======
      getProjectRoot: vi.fn().mockReturnValue('/test/project/root'),
      storage: {
        getProjectTempDir: vi.fn().mockReturnValue('/test/temp'),
      },
      getToolRegistry: vi.fn().mockReturnValue({
        getTool: vi.fn(),
      }),
      getContentGenerator: vi.fn().mockReturnValue(mockContentGenerator),
>>>>>>> 514767c8
    } as unknown as Config;
    mockToolRegistry = new ToolRegistry(mockConfig);
    vi.spyOn(mockToolRegistry, 'getAllTools').mockReturnValue([]);

    // Disable 429 simulation for tests
    setSimulate429(false);
<<<<<<< HEAD
=======
    // Reset history for each test by creating a new instance
    chat = new GeminiChat(mockConfig, config, []);
>>>>>>> 514767c8
  });

  afterEach(() => {
    vi.restoreAllMocks();
    vi.resetAllMocks();
  });

  const setupChat = (adkMode: boolean, history: Content[] = []) => {
    vi.mocked(mockConfig.getAdkMode).mockReturnValue(adkMode);
    chat = new GeminiChat(
      mockConfig,
      mockContentGenerator,
      config,
      mockToolRegistry,
      history,
    );
    chat.setHistory(history);

    if (adkMode) {
      // @ts-expect-error - testing private properties
      chat.runner = mockRunner;
    }
  };

  describe('constructor', () => {
    it('should not create LlmAgent and InMemoryRunner when adkMode is false', () => {
      setupChat(false);
      // @ts-expect-error - testing private properties
      expect(chat.agent).toBeUndefined();
      // @ts-expect-error - testing private properties
      expect(chat.runner).toBeUndefined();
    });

    it('should create LlmAgent and InMemoryRunner when adkMode is true', () => {
      setupChat(true);
      // @ts-expect-error - testing private properties
      expect(chat.agent).toBeDefined();
      // @ts-expect-error - testing private properties
      expect(chat.runner).toBeDefined();
    });
  });

  describe('sendMessage', () => {
<<<<<<< HEAD
    beforeEach(() => setupChat(false));
=======
    it('should retain the initial user message when an automatic function call occurs', async () => {
      // 1. Define the user's initial text message. This is the turn that gets dropped by the buggy logic.
      const userInitialMessage: Content = {
        role: 'user',
        parts: [{ text: 'How is the weather in Boston?' }],
      };

      // 2. Mock the full API response, including the automaticFunctionCallingHistory.
      // This history represents the full turn: user asks, model calls tool, tool responds, model answers.
      const mockAfcResponse = {
        candidates: [
          {
            content: {
              role: 'model',
              parts: [
                { text: 'The weather in Boston is 72 degrees and sunny.' },
              ],
            },
          },
        ],
        automaticFunctionCallingHistory: [
          userInitialMessage, // The user's turn
          {
            // The model's first response: a tool call
            role: 'model',
            parts: [
              {
                functionCall: {
                  name: 'get_weather',
                  args: { location: 'Boston' },
                },
              },
            ],
          },
          {
            // The tool's response, which has a 'user' role
            role: 'user',
            parts: [
              {
                functionResponse: {
                  name: 'get_weather',
                  response: { temperature: 72, condition: 'sunny' },
                },
              },
            ],
          },
        ],
      } as unknown as GenerateContentResponse;

      vi.mocked(mockContentGenerator.generateContent).mockResolvedValue(
        mockAfcResponse,
      );

      // 3. Action: Send the initial message.
      await chat.sendMessage(
        { message: 'How is the weather in Boston?' },
        'prompt-id-afc-bug',
      );

      // 4. Assert: Check the final state of the history.
      const history = chat.getHistory();

      // With the bug, history.length will be 3, because the first user message is dropped.
      // The correct behavior is for the history to contain all 4 turns.
      expect(history.length).toBe(4);

      // Crucially, assert that the very first turn in the history matches the user's initial message.
      // This is the assertion that will fail.
      const firstTurn = history[0]!;
      expect(firstTurn.role).toBe('user');
      expect(firstTurn?.parts![0]!.text).toBe('How is the weather in Boston?');

      // Verify the rest of the history is also correct.
      const secondTurn = history[1]!;
      expect(secondTurn.role).toBe('model');
      expect(secondTurn?.parts![0]!.functionCall).toBeDefined();

      const thirdTurn = history[2]!;
      expect(thirdTurn.role).toBe('user');
      expect(thirdTurn?.parts![0]!.functionResponse).toBeDefined();

      const fourthTurn = history[3]!;
      expect(fourthTurn.role).toBe('model');
      expect(fourthTurn?.parts![0]!.text).toContain('72 degrees and sunny');
    });

    it('should throw an error when attempting to add a user turn after another user turn', async () => {
      // 1. Setup: Create a history that already ends with a user turn (a functionResponse).
      const initialHistory: Content[] = [
        { role: 'user', parts: [{ text: 'Initial prompt' }] },
        {
          role: 'model',
          parts: [{ functionCall: { name: 'test_tool', args: {} } }],
        },
        {
          role: 'user',
          parts: [{ functionResponse: { name: 'test_tool', response: {} } }],
        },
      ];
      chat.setHistory(initialHistory);

      // 2. Mock a valid model response so the call doesn't fail for other reasons.
      const mockResponse = {
        candidates: [
          { content: { role: 'model', parts: [{ text: 'some response' }] } },
        ],
      } as unknown as GenerateContentResponse;
      vi.mocked(mockContentGenerator.generateContent).mockResolvedValue(
        mockResponse,
      );

      // 3. Action & Assert: Expect that sending another user message immediately
      //    after a user-role turn throws the specific error.
      await expect(
        chat.sendMessage(
          { message: 'This is an invalid consecutive user message' },
          'prompt-id-1',
        ),
      ).rejects.toThrow('Cannot add a user turn after another user turn.');
    });
    it('should preserve text parts that are in the same response as a thought', async () => {
      // 1. Mock the API to return a single response containing both a thought and visible text.
      const mixedContentResponse = {
        candidates: [
          {
            content: {
              role: 'model',
              parts: [
                { thought: 'This is a thought.' },
                { text: 'This is the visible text that should not be lost.' },
              ],
            },
          },
        ],
      } as unknown as GenerateContentResponse;

      vi.mocked(mockContentGenerator.generateContent).mockResolvedValue(
        mixedContentResponse,
      );

      // 2. Action: Send a standard, non-streaming message.
      await chat.sendMessage(
        { message: 'test message' },
        'prompt-id-mixed-response',
      );

      // 3. Assert: Check the final state of the history.
      const history = chat.getHistory();

      // The history should contain two turns: the user's message and the model's response.
      expect(history.length).toBe(2);

      const modelTurn = history[1]!;
      expect(modelTurn.role).toBe('model');

      // CRUCIAL ASSERTION:
      // Buggy code would discard the entire response because a "thought" was present,
      // resulting in an empty placeholder turn with 0 parts.
      // The corrected code will pass, preserving the single visible text part.
      expect(modelTurn?.parts?.length).toBe(1);
      expect(modelTurn?.parts![0]!.text).toBe(
        'This is the visible text that should not be lost.',
      );
    });
    it('should add a placeholder model turn when a tool call is followed by an empty model response', async () => {
      // 1. Setup: A history where the model has just made a function call.
      const initialHistory: Content[] = [
        {
          role: 'user',
          parts: [{ text: 'Find a good Italian restaurant for me.' }],
        },
        {
          role: 'model',
          parts: [
            {
              functionCall: {
                name: 'find_restaurant',
                args: { cuisine: 'Italian' },
              },
            },
          ],
        },
      ];
      chat.setHistory(initialHistory);

      // 2. Mock the API to return an empty/thought-only response.
      const emptyModelResponse = {
        candidates: [
          { content: { role: 'model', parts: [{ thought: true }] } },
        ],
      } as unknown as GenerateContentResponse;
      vi.mocked(mockContentGenerator.generateContent).mockResolvedValue(
        emptyModelResponse,
      );

      // 3. Action: Send the function response back to the model.
      await chat.sendMessage(
        {
          message: {
            functionResponse: {
              name: 'find_restaurant',
              response: { name: 'Vesuvio' },
            },
          },
        },
        'prompt-id-1',
      );

      // 4. Assert: The history should now have four valid, alternating turns.
      const history = chat.getHistory();
      expect(history.length).toBe(4);

      // The final turn must be the empty model placeholder.
      const lastTurn = history[3]!;
      expect(lastTurn.role).toBe('model');
      expect(lastTurn?.parts?.length).toBe(0);

      // The second-to-last turn must be the function response we sent.
      const secondToLastTurn = history[2]!;
      expect(secondToLastTurn.role).toBe('user');
      expect(secondToLastTurn?.parts![0]!.functionResponse).toBeDefined();
    });
>>>>>>> 514767c8
    it('should call generateContent with the correct parameters', async () => {
      const response = {
        candidates: [
          {
            content: {
              parts: [{ text: 'response' }],
              role: 'model',
            },
            finishReason: 'STOP',
            index: 0,
            safetyRatings: [],
          },
        ],
        text: () => 'response',
      } as unknown as GenerateContentResponse;
      vi.mocked(mockContentGenerator.generateContent).mockResolvedValue(
        response,
      );

      await chat.sendMessage({ message: 'hello' }, 'prompt-id-1');

      expect(mockContentGenerator.generateContent).toHaveBeenCalledWith(
        {
          model: 'gemini-pro',
          contents: [{ role: 'user', parts: [{ text: 'hello' }] }],
          config: {},
        },
        'prompt-id-1',
      );
    });
  });

  describe('sendMessageStream', () => {
<<<<<<< HEAD
    beforeEach(() => setupChat(false));
    it('should call generateContentStream with the correct parameters', async () => {
      const response = (async function* () {
=======
    it('should succeed if a tool call is followed by an empty part', async () => {
      // 1. Mock a stream that contains a tool call, then an invalid (empty) part.
      const streamWithToolCall = (async function* () {
>>>>>>> 514767c8
        yield {
          candidates: [
            {
              content: {
                role: 'model',
                parts: [{ functionCall: { name: 'test_tool', args: {} } }],
              },
            },
          ],
        } as unknown as GenerateContentResponse;
        // This second chunk is invalid according to isValidResponse
        yield {
          candidates: [
            {
              content: {
                role: 'model',
                parts: [{ text: '' }],
              },
            },
          ],
        } as unknown as GenerateContentResponse;
      })();
<<<<<<< HEAD
      vi.mocked(mockContentGenerator.generateContentStream).mockResolvedValue(
        response,
      );

      await chat.sendMessageStream({ message: 'hello' }, 'prompt-id-1');

      expect(mockContentGenerator.generateContentStream).toHaveBeenCalledWith(
        {
          model: 'gemini-pro',
          contents: [{ role: 'user', parts: [{ text: 'hello' }] }],
          config: {},
        },
        'prompt-id-1',
      );
    });
  });

  describe('recordHistory', () => {
    beforeEach(() => setupChat(false));
    const userInput: Content = {
      role: 'user',
      parts: [{ text: 'User input' }],
    };

    it('should add user input and a single model output to history', async () => {
      const modelOutput: Content[] = [
        { role: 'model', parts: [{ text: 'Model output' }] },
      ];
      // @ts-expect-error Accessing private method for testing purposes
      chat.recordHistory(userInput, modelOutput);
      const history = await chat.getHistory();
      expect(history).toEqual([userInput, modelOutput[0]]);
    });

    it('should consolidate adjacent model outputs', async () => {
      const modelOutputParts: Content[] = [
        { role: 'model', parts: [{ text: 'Model part 1' }] },
        { role: 'model', parts: [{ text: 'Model part 2' }] },
      ];
      // @ts-expect-error Accessing private method for testing purposes
      chat.recordHistory(userInput, modelOutputParts);
      const history = await chat.getHistory();
      expect(history.length).toBe(2);
      expect(history[0]).toEqual(userInput);
      expect(history[1].role).toBe('model');
      expect(history[1].parts).toEqual([{ text: 'Model part 1Model part 2' }]);
    });

    it('should handle a mix of user and model roles in outputContents (though unusual)', async () => {
      const mixedOutput: Content[] = [
        { role: 'model', parts: [{ text: 'Model 1' }] },
        { role: 'user', parts: [{ text: 'Unexpected User' }] }, // This should be pushed as is
        { role: 'model', parts: [{ text: 'Model 2' }] },
      ];
      // @ts-expect-error Accessing private method for testing purposes
      chat.recordHistory(userInput, mixedOutput);
      const history = await chat.getHistory();
      expect(history.length).toBe(4); // user, model1, user_unexpected, model2
      expect(history[0]).toEqual(userInput);
      expect(history[1]).toEqual(mixedOutput[0]);
      expect(history[2]).toEqual(mixedOutput[1]);
      expect(history[3]).toEqual(mixedOutput[2]);
    });

    it('should consolidate multiple adjacent model outputs correctly', async () => {
      const modelOutputParts: Content[] = [
        { role: 'model', parts: [{ text: 'M1' }] },
        { role: 'model', parts: [{ text: 'M2' }] },
        { role: 'model', parts: [{ text: 'M3' }] },
      ];
      // @ts-expect-error Accessing private method for testing purposes
      chat.recordHistory(userInput, modelOutputParts);
      const history = await chat.getHistory();
      expect(history.length).toBe(2);
      expect(history[1].parts).toEqual([{ text: 'M1M2M3' }]);
    });

    it('should not consolidate if roles are different between model outputs', async () => {
      const modelOutputParts: Content[] = [
        { role: 'model', parts: [{ text: 'M1' }] },
        { role: 'user', parts: [{ text: 'Interjecting User' }] },
        { role: 'model', parts: [{ text: 'M2' }] },
      ];
      // @ts-expect-error Accessing private method for testing purposes
      chat.recordHistory(userInput, modelOutputParts);
      const history = await chat.getHistory();
      expect(history.length).toBe(4); // user, M1, Interjecting User, M2
      expect(history[1].parts).toEqual([{ text: 'M1' }]);
      expect(history[3].parts).toEqual([{ text: 'M2' }]);
    });

    it('should merge with last history entry if it is also a model output', async () => {
      // @ts-expect-error Accessing private property for test setup
      chat.history = [
        userInput,
        { role: 'model', parts: [{ text: 'Initial Model Output' }] },
      ]; // Prime the history
=======

      vi.mocked(mockContentGenerator.generateContentStream).mockResolvedValue(
        streamWithToolCall,
      );

      // 2. Action & Assert: The stream processing should complete without throwing an error
      // because the presence of a tool call makes the empty final chunk acceptable.
      const stream = await chat.sendMessageStream(
        { message: 'test message' },
        'prompt-id-tool-call-empty-end',
      );
      await expect(
        (async () => {
          for await (const _ of stream) {
            /* consume stream */
          }
        })(),
      ).resolves.not.toThrow();

      // 3. Verify history was recorded correctly
      const history = chat.getHistory();
      expect(history.length).toBe(2); // user turn + model turn
      const modelTurn = history[1]!;
      expect(modelTurn?.parts?.length).toBe(1); // The empty part is discarded
      expect(modelTurn?.parts![0]!.functionCall).toBeDefined();
    });

    it('should fail if the stream ends with an empty part and has no finishReason', async () => {
      // 1. Mock a stream that ends with an invalid part and has no finish reason.
      const streamWithNoFinish = (async function* () {
        yield {
          candidates: [
            {
              content: {
                role: 'model',
                parts: [{ text: 'Initial content...' }],
              },
            },
          ],
        } as unknown as GenerateContentResponse;
        // This second chunk is invalid and has no finishReason, so it should fail.
        yield {
          candidates: [
            {
              content: {
                role: 'model',
                parts: [{ text: '' }],
              },
            },
          ],
        } as unknown as GenerateContentResponse;
      })();

      vi.mocked(mockContentGenerator.generateContentStream).mockResolvedValue(
        streamWithNoFinish,
      );

      // 2. Action & Assert: The stream should fail because there's no finish reason.
      const stream = await chat.sendMessageStream(
        { message: 'test message' },
        'prompt-id-no-finish-empty-end',
      );
      await expect(
        (async () => {
          for await (const _ of stream) {
            /* consume stream */
          }
        })(),
      ).rejects.toThrow(EmptyStreamError);
    });

    it('should succeed if the stream ends with an invalid part but has a finishReason and contained a valid part', async () => {
      // 1. Mock a stream that sends a valid chunk, then an invalid one, but has a finish reason.
      const streamWithInvalidEnd = (async function* () {
        yield {
          candidates: [
            {
              content: {
                role: 'model',
                parts: [{ text: 'Initial valid content...' }],
              },
            },
          ],
        } as unknown as GenerateContentResponse;
        // This second chunk is invalid, but the response has a finishReason.
        yield {
          candidates: [
            {
              content: {
                role: 'model',
                parts: [{ text: '' }], // Invalid part
              },
              finishReason: 'STOP',
            },
          ],
        } as unknown as GenerateContentResponse;
      })();
>>>>>>> 514767c8

      vi.mocked(mockContentGenerator.generateContentStream).mockResolvedValue(
        streamWithInvalidEnd,
      );

<<<<<<< HEAD
      // Reset and set up a more realistic scenario for merging with existing history
      setupChat(false, []);
      const firstUserInput: Content = {
        role: 'user',
        parts: [{ text: 'First user input' }],
      };
      const firstModelOutput: Content[] = [
        { role: 'model', parts: [{ text: 'First model response' }] },
      ];
      // @ts-expect-error Accessing private method for testing purposes
      chat.recordHistory(firstUserInput, firstModelOutput);

      const secondUserInput: Content = {
        role: 'user',
        parts: [{ text: 'Second user input' }],
      };
      const secondModelOutput: Content[] = [
        { role: 'model', parts: [{ text: 'Second model response part 1' }] },
        { role: 'model', parts: [{ text: 'Second model response part 2' }] },
      ];
      // @ts-expect-error Accessing private method for testing purposes
      chat.recordHistory(secondUserInput, secondModelOutput);

      const finalHistory = await chat.getHistory();
      expect(finalHistory.length).toBe(4); // user1, model1, user2, model2(consolidated)
      expect(finalHistory[0]).toEqual(firstUserInput);
      expect(finalHistory[1]).toEqual(firstModelOutput[0]);
      expect(finalHistory[2]).toEqual(secondUserInput);
      expect(finalHistory[3].role).toBe('model');
      expect(finalHistory[3].parts).toEqual([
        { text: 'Second model response part 1Second model response part 2' },
      ]);
=======
      // 2. Action & Assert: The stream should complete without throwing an error.
      const stream = await chat.sendMessageStream(
        { message: 'test message' },
        'prompt-id-valid-then-invalid-end',
      );
      await expect(
        (async () => {
          for await (const _ of stream) {
            /* consume stream */
          }
        })(),
      ).resolves.not.toThrow();

      // 3. Verify history was recorded correctly with only the valid part.
      const history = chat.getHistory();
      expect(history.length).toBe(2); // user turn + model turn
      const modelTurn = history[1]!;
      expect(modelTurn?.parts?.length).toBe(1);
      expect(modelTurn?.parts![0]!.text).toBe('Initial valid content...');
>>>>>>> 514767c8
    });
    it('should not consolidate text into a part that also contains a functionCall', async () => {
      // 1. Mock the API to stream a malformed part followed by a valid text part.
      const multiChunkStream = (async function* () {
        // This malformed part has both text and a functionCall.
        yield {
          candidates: [
            {
              content: {
                role: 'model',
                parts: [
                  {
                    text: 'Some text',
                    functionCall: { name: 'do_stuff', args: {} },
                  },
                ],
              },
            },
          ],
        } as unknown as GenerateContentResponse;
        // This valid text part should NOT be merged into the malformed one.
        yield {
          candidates: [
            {
              content: {
                role: 'model',
                parts: [{ text: ' that should not be merged.' }],
              },
            },
          ],
        } as unknown as GenerateContentResponse;
      })();

<<<<<<< HEAD
    it('should correctly merge consolidated new output with existing model history', async () => {
      // Setup: history ends with a model turn
      const initialUser: Content = {
        role: 'user',
        parts: [{ text: 'Initial user query' }],
      };
      const initialModel: Content = {
        role: 'model',
        parts: [{ text: 'Initial model answer.' }],
      };
      setupChat(false, [initialUser, initialModel]);
=======
      vi.mocked(mockContentGenerator.generateContentStream).mockResolvedValue(
        multiChunkStream,
      );
>>>>>>> 514767c8

      // 2. Action: Send a message and consume the stream.
      const stream = await chat.sendMessageStream(
        { message: 'test message' },
        'prompt-id-malformed-chunk',
      );
      for await (const _ of stream) {
        // Consume the stream to trigger history recording.
      }

<<<<<<< HEAD
      // @ts-expect-error Accessing private method for testing purposes
      chat.recordHistory(currentUserInput, newModelParts);
      const history = await chat.getHistory();

      // Expected: initialUser, initialModel, currentUserInput, consolidatedNewModelParts
      expect(history.length).toBe(4);
      expect(history[0]).toEqual(initialUser);
      expect(history[1]).toEqual(initialModel);
      expect(history[2]).toEqual(currentUserInput);
      expect(history[3].role).toBe('model');
      expect(history[3].parts).toEqual([
        { text: 'Part A of new answer.Part B of new answer.' },
      ]);
    });

    it('should handle empty modelOutput array', async () => {
      // @ts-expect-error Accessing private method for testing purposes
      chat.recordHistory(userInput, []);
      const history = await chat.getHistory();
      // If modelOutput is empty, it might push a default empty model part depending on isFunctionResponse
      // Assuming isFunctionResponse(userInput) is false for this simple text input
=======
      // 3. Assert: Check that the final history was not incorrectly consolidated.
      const history = chat.getHistory();

>>>>>>> 514767c8
      expect(history.length).toBe(2);
      const modelTurn = history[1]!;

<<<<<<< HEAD
    it('should handle aggregating modelOutput', async () => {
      const modelOutputUndefinedParts: Content[] = [
        { role: 'model', parts: [{ text: 'First model part' }] },
        { role: 'model', parts: [{ text: 'Second model part' }] },
        { role: 'model', parts: undefined as unknown as Part[] }, // Test undefined parts
        { role: 'model', parts: [{ text: 'Third model part' }] },
        { role: 'model', parts: [] }, // Test empty parts array
      ];
      // @ts-expect-error Accessing private method for testing purposes
      chat.recordHistory(userInput, modelOutputUndefinedParts);
      const history = await chat.getHistory();
      expect(history.length).toBe(5);
      expect(history[0]).toEqual(userInput);
      expect(history[1].role).toBe('model');
      expect(history[1].parts).toEqual([
        { text: 'First model partSecond model part' },
      ]);
      expect(history[2].role).toBe('model');
      expect(history[2].parts).toBeUndefined();
      expect(history[3].role).toBe('model');
      expect(history[3].parts).toEqual([{ text: 'Third model part' }]);
      expect(history[4].role).toBe('model');
      expect(history[4].parts).toEqual([]);
    });

    it('should handle modelOutput with parts being undefined or empty (if they pass initial every check)', async () => {
      const modelOutputUndefinedParts: Content[] = [
        { role: 'model', parts: [{ text: 'Text part' }] },
        { role: 'model', parts: undefined as unknown as Part[] }, // Test undefined parts
        { role: 'model', parts: [] }, // Test empty parts array
      ];
      // @ts-expect-error Accessing private method for testing purposes
      chat.recordHistory(userInput, modelOutputUndefinedParts);
      const history = await chat.getHistory();
      expect(history.length).toBe(4); // userInput, model1 (text), model2 (undefined parts), model3 (empty parts)
      expect(history[0]).toEqual(userInput);
      expect(history[1].role).toBe('model');
      expect(history[1].parts).toEqual([{ text: 'Text part' }]);
      expect(history[2].role).toBe('model');
      expect(history[2].parts).toBeUndefined();
      expect(history[3].role).toBe('model');
      expect(history[3].parts).toEqual([]);
    });

    it('should correctly handle automaticFunctionCallingHistory', async () => {
      const afcHistory: Content[] = [
        { role: 'user', parts: [{ text: 'AFC User' }] },
        { role: 'model', parts: [{ text: 'AFC Model' }] },
      ];
      const modelOutput: Content[] = [
        { role: 'model', parts: [{ text: 'Regular Model Output' }] },
      ];
      // @ts-expect-error Accessing private method for testing purposes
      chat.recordHistory(userInput, modelOutput, afcHistory);
      const history = await chat.getHistory();
      expect(history.length).toBe(3);
      expect(history[0]).toEqual(afcHistory[0]);
      expect(history[1]).toEqual(afcHistory[1]);
      expect(history[2]).toEqual(modelOutput[0]);
    });

    it('should add userInput if AFC history is present but empty', async () => {
=======
      // CRUCIAL ASSERTION: There should be two separate parts.
      // The old, non-strict logic would incorrectly merge them, resulting in one part.
      expect(modelTurn?.parts?.length).toBe(2);

      // Verify the contents of each part.
      expect(modelTurn?.parts![0]!.text).toBe('Some text');
      expect(modelTurn?.parts![0]!.functionCall).toBeDefined();
      expect(modelTurn?.parts![1]!.text).toBe(' that should not be merged.');
    });

    it('should consolidate subsequent text chunks after receiving an empty text chunk', async () => {
      // 1. Mock the API to return a stream where one chunk is just an empty text part.
      const multiChunkStream = (async function* () {
        yield {
          candidates: [
            { content: { role: 'model', parts: [{ text: 'Hello' }] } },
          ],
        } as unknown as GenerateContentResponse;
        // FIX: The original test used { text: '' }, which is invalid.
        // A chunk can be empty but still valid. This chunk is now removed
        // as the important part is consolidating what comes after.
        yield {
          candidates: [
            {
              content: { role: 'model', parts: [{ text: ' World!' }] },
              finishReason: 'STOP',
            },
          ],
        } as unknown as GenerateContentResponse;
      })();

      vi.mocked(mockContentGenerator.generateContentStream).mockResolvedValue(
        multiChunkStream,
      );

      // 2. Action: Send a message and consume the stream.
      const stream = await chat.sendMessageStream(
        { message: 'test message' },
        'prompt-id-empty-chunk-consolidation',
      );
      for await (const _ of stream) {
        // Consume the stream
      }

      // 3. Assert: Check that the final history was correctly consolidated.
      const history = chat.getHistory();
      expect(history.length).toBe(2);
      const modelTurn = history[1]!;
      expect(modelTurn?.parts?.length).toBe(1);
      expect(modelTurn?.parts![0]!.text).toBe('Hello World!');
    });

    it('should consolidate adjacent text parts that arrive in separate stream chunks', async () => {
      // 1. Mock the API to return a stream of multiple, adjacent text chunks.
      const multiChunkStream = (async function* () {
        yield {
          candidates: [
            { content: { role: 'model', parts: [{ text: 'This is the ' }] } },
          ],
        } as unknown as GenerateContentResponse;
        yield {
          candidates: [
            { content: { role: 'model', parts: [{ text: 'first part.' }] } },
          ],
        } as unknown as GenerateContentResponse;
        // This function call should break the consolidation.
        yield {
          candidates: [
            {
              content: {
                role: 'model',
                parts: [{ functionCall: { name: 'do_stuff', args: {} } }],
              },
            },
          ],
        } as unknown as GenerateContentResponse;
        yield {
          candidates: [
            {
              content: {
                role: 'model',
                parts: [{ text: 'This is the second part.' }],
              },
            },
          ],
        } as unknown as GenerateContentResponse;
      })();

      vi.mocked(mockContentGenerator.generateContentStream).mockResolvedValue(
        multiChunkStream,
      );

      // 2. Action: Send a message and consume the stream.
      const stream = await chat.sendMessageStream(
        { message: 'test message' },
        'prompt-id-multi-chunk',
      );
      for await (const _ of stream) {
        // Consume the stream to trigger history recording.
      }

      // 3. Assert: Check that the final history was correctly consolidated.
      const history = chat.getHistory();

      // The history should contain the user's turn and ONE consolidated model turn.
      expect(history.length).toBe(2);

      const modelTurn = history[1]!;
      expect(modelTurn.role).toBe('model');

      // The model turn should have 3 distinct parts: the merged text, the function call, and the final text.
      expect(modelTurn?.parts?.length).toBe(3);
      expect(modelTurn?.parts![0]!.text).toBe('This is the first part.');
      expect(modelTurn.parts![1]!.functionCall).toBeDefined();
      expect(modelTurn.parts![2]!.text).toBe('This is the second part.');
    });
    it('should preserve text parts that stream in the same chunk as a thought', async () => {
      // 1. Mock the API to return a single chunk containing both a thought and visible text.
      const mixedContentStream = (async function* () {
        yield {
          candidates: [
            {
              content: {
                role: 'model',
                parts: [
                  { thought: 'This is a thought.' },
                  { text: 'This is the visible text that should not be lost.' },
                ],
              },
              finishReason: 'STOP',
            },
          ],
        } as unknown as GenerateContentResponse;
      })();

      vi.mocked(mockContentGenerator.generateContentStream).mockResolvedValue(
        mixedContentStream,
      );

      // 2. Action: Send a message and fully consume the stream to trigger history recording.
      const stream = await chat.sendMessageStream(
        { message: 'test message' },
        'prompt-id-mixed-chunk',
      );
      for await (const _ of stream) {
        // This loop consumes the stream.
      }

      // 3. Assert: Check the final state of the history.
      const history = chat.getHistory();

      // The history should contain two turns: the user's message and the model's response.
      expect(history.length).toBe(2);

      const modelTurn = history[1]!;
      expect(modelTurn.role).toBe('model');

      // CRUCIAL ASSERTION:
      // The buggy code would fail here, resulting in parts.length being 0.
      // The corrected code will pass, preserving the single visible text part.
      expect(modelTurn?.parts?.length).toBe(1);
      expect(modelTurn?.parts![0]!.text).toBe(
        'This is the visible text that should not be lost.',
      );
    });
    it('should add a placeholder model turn when a tool call is followed by an empty stream response', async () => {
      // 1. Setup: A history where the model has just made a function call.
      const initialHistory: Content[] = [
        {
          role: 'user',
          parts: [{ text: 'Find a good Italian restaurant for me.' }],
        },
        {
          role: 'model',
          parts: [
            {
              functionCall: {
                name: 'find_restaurant',
                args: { cuisine: 'Italian' },
              },
            },
          ],
        },
      ];
      chat.setHistory(initialHistory);

      // 2. Mock the API to return an empty/thought-only stream.
      const emptyStreamResponse = (async function* () {
        yield {
          candidates: [
            {
              content: { role: 'model', parts: [{ thought: true }] },
              finishReason: 'STOP',
            },
          ],
        } as unknown as GenerateContentResponse;
      })();
      vi.mocked(mockContentGenerator.generateContentStream).mockResolvedValue(
        emptyStreamResponse,
      );

      // 3. Action: Send the function response back to the model and consume the stream.
      const stream = await chat.sendMessageStream(
        {
          message: {
            functionResponse: {
              name: 'find_restaurant',
              response: { name: 'Vesuvio' },
            },
          },
        },
        'prompt-id-stream-1',
      );
      for await (const _ of stream) {
        // This loop consumes the stream to trigger the internal logic.
      }

      // 4. Assert: The history should now have four valid, alternating turns.
      const history = chat.getHistory();
      expect(history.length).toBe(4);

      // The final turn must be the empty model placeholder.
      const lastTurn = history[3]!;
      expect(lastTurn.role).toBe('model');
      expect(lastTurn?.parts?.length).toBe(0);

      // The second-to-last turn must be the function response we sent.
      const secondToLastTurn = history[2]!;
      expect(secondToLastTurn.role).toBe('user');
      expect(secondToLastTurn?.parts![0]!.functionResponse).toBeDefined();
    });

    it('should call generateContentStream with the correct parameters', async () => {
      const response = (async function* () {
        yield {
          candidates: [
            {
              content: {
                parts: [{ text: 'response' }],
                role: 'model',
              },
              finishReason: 'STOP',
              index: 0,
              safetyRatings: [],
            },
          ],
          text: () => 'response',
        } as unknown as GenerateContentResponse;
      })();
      vi.mocked(mockContentGenerator.generateContentStream).mockResolvedValue(
        response,
      );

      const stream = await chat.sendMessageStream(
        { message: 'hello' },
        'prompt-id-1',
      );
      for await (const _ of stream) {
        // consume stream to trigger internal logic
      }

      expect(mockContentGenerator.generateContentStream).toHaveBeenCalledWith(
        {
          model: 'gemini-pro',
          contents: [{ role: 'user', parts: [{ text: 'hello' }] }],
          config: {},
        },
        'prompt-id-1',
      );
    });
  });

  describe('recordHistory', () => {
    const userInput: Content = {
      role: 'user',
      parts: [{ text: 'User input' }],
    };

    it('should consolidate all consecutive model turns into a single turn', () => {
      const userInput: Content = {
        role: 'user',
        parts: [{ text: 'User input' }],
      };
      // This simulates a multi-part model response with different part types.
>>>>>>> 514767c8
      const modelOutput: Content[] = [
        { role: 'model', parts: [{ text: 'Thinking...' }] },
        {
          role: 'model',
          parts: [{ functionCall: { name: 'do_stuff', args: {} } }],
        },
      ];
<<<<<<< HEAD
      // @ts-expect-error Accessing private method for testing purposes
      chat.recordHistory(userInput, modelOutput, []); // Empty AFC history
      const history = await chat.getHistory();
=======

      // @ts-expect-error Accessing private method for testing
      chat.recordHistory(userInput, modelOutput);
      const history = chat.getHistory();

      // The history should contain the user's turn and ONE consolidated model turn.
      // The old code would fail here, resulting in a length of 3.
      //expect(history).toBe([]);
>>>>>>> 514767c8
      expect(history.length).toBe(2);

      const modelTurn = history[1]!;
      expect(modelTurn.role).toBe('model');

      // The consolidated turn should contain both the text part and the functionCall part.
      expect(modelTurn?.parts?.length).toBe(2);
      expect(modelTurn?.parts![0]!.text).toBe('Thinking...');
      expect(modelTurn?.parts![1]!.functionCall).toBeDefined();
    });

<<<<<<< HEAD
    it('should skip "thought" content from modelOutput', async () => {
      const modelOutputWithThought: Content[] = [
        {
          role: 'model',
          parts: [{ thought: true }, { text: 'Visible text' }],
        },
        { role: 'model', parts: [{ text: 'Another visible text' }] },
      ];
      // @ts-expect-error Accessing private method for testing purposes
      chat.recordHistory(userInput, modelOutputWithThought);
      const history = await chat.getHistory();
      expect(history.length).toBe(2); // User input + consolidated model output
      expect(history[0]).toEqual(userInput);
      expect(history[1].role).toBe('model');
      // The 'thought' part is skipped, 'Another visible text' becomes the first part.
      expect(history[1].parts).toEqual([{ text: 'Another visible text' }]);
    });

    it('should skip "thought" content even if it is the only content', async () => {
      const modelOutputOnlyThought: Content[] = [
        { role: 'model', parts: [{ thought: true }] },
      ];
      // @ts-expect-error Accessing private method for testing purposes
      chat.recordHistory(userInput, modelOutputOnlyThought);
      const history = await chat.getHistory();
      expect(history.length).toBe(1); // User input + default empty model part
=======
    it('should add a placeholder model turn when a tool call is followed by an empty response', () => {
      // 1. Setup: A history where the model has just made a function call.
      const initialHistory: Content[] = [
        { role: 'user', parts: [{ text: 'Initial prompt' }] },
        {
          role: 'model',
          parts: [{ functionCall: { name: 'test_tool', args: {} } }],
        },
      ];
      chat.setHistory(initialHistory);

      // 2. Action: The user provides the tool's response, and the model's
      // final output is empty (e.g., just a thought, which gets filtered out).
      const functionResponse: Content = {
        role: 'user',
        parts: [{ functionResponse: { name: 'test_tool', response: {} } }],
      };
      const emptyModelOutput: Content[] = [];

      // @ts-expect-error Accessing private method for testing
      chat.recordHistory(functionResponse, emptyModelOutput, [
        functionResponse,
      ]);

      // 3. Assert: The history should now have four valid, alternating turns.
      const history = chat.getHistory();
      expect(history.length).toBe(4);

      // The final turn must be the empty model placeholder.
      const lastTurn = history[3]!;
      expect(lastTurn.role).toBe('model');
      expect(lastTurn?.parts?.length).toBe(0);

      // The second-to-last turn must be the function response we provided.
      const secondToLastTurn = history[2]!;
      expect(secondToLastTurn.role).toBe('user');
      expect(secondToLastTurn?.parts![0]!.functionResponse).toBeDefined();
    });

    it('should add user input and a single model output to history', () => {
      const modelOutput: Content[] = [
        { role: 'model', parts: [{ text: 'Model output' }] },
      ];
      // @ts-expect-error Accessing private method for testing
      chat.recordHistory(userInput, modelOutput);
      const history = chat.getHistory();
      expect(history.length).toBe(2);
>>>>>>> 514767c8
      expect(history[0]).toEqual(userInput);
      expect(history[1]).toEqual(modelOutput[0]);
    });

<<<<<<< HEAD
    it('should correctly consolidate text parts when a thought part is in between', async () => {
      const modelOutputMixed: Content[] = [
=======
    it('should consolidate adjacent text parts from multiple content objects', () => {
      const modelOutput: Content[] = [
>>>>>>> 514767c8
        { role: 'model', parts: [{ text: 'Part 1.' }] },
        { role: 'model', parts: [{ text: ' Part 2.' }] },
        { role: 'model', parts: [{ text: ' Part 3.' }] },
      ];
<<<<<<< HEAD
      // @ts-expect-error Accessing private method for testing purposes
      chat.recordHistory(userInput, modelOutputMixed);
      const history = await chat.getHistory();
=======
      // @ts-expect-error Accessing private method for testing
      chat.recordHistory(userInput, modelOutput);
      const history = chat.getHistory();
>>>>>>> 514767c8
      expect(history.length).toBe(2);
      expect(history[1]!.role).toBe('model');
      expect(history[1]!.parts).toEqual([{ text: 'Part 1. Part 2. Part 3.' }]);
    });

<<<<<<< HEAD
    it('should handle multiple thought parts correctly', async () => {
      const modelOutputMultipleThoughts: Content[] = [
        { role: 'model', parts: [{ thought: true }] },
        { role: 'model', parts: [{ text: 'Visible 1' }] },
        { role: 'model', parts: [{ thought: true }] },
        { role: 'model', parts: [{ text: 'Visible 2' }] },
      ];
      // @ts-expect-error Accessing private method for testing purposes
      chat.recordHistory(userInput, modelOutputMultipleThoughts);
      const history = await chat.getHistory();
=======
    it('should add an empty placeholder turn if modelOutput is empty', () => {
      // This simulates receiving a pre-filtered, thought-only response.
      const emptyModelOutput: Content[] = [];
      // @ts-expect-error Accessing private method for testing
      chat.recordHistory(userInput, emptyModelOutput);
      const history = chat.getHistory();
>>>>>>> 514767c8
      expect(history.length).toBe(2);
      expect(history[0]).toEqual(userInput);
      expect(history[1]!.role).toBe('model');
      expect(history[1]!.parts).toEqual([]);
    });

<<<<<<< HEAD
    it('should handle thought part at the end of outputContents', async () => {
      const modelOutputThoughtAtEnd: Content[] = [
        { role: 'model', parts: [{ text: 'Visible text' }] },
        { role: 'model', parts: [{ thought: true }] },
      ];
      // @ts-expect-error Accessing private method for testing purposes
      chat.recordHistory(userInput, modelOutputThoughtAtEnd);
      const history = await chat.getHistory();
      expect(history.length).toBe(2);
      expect(history[0]).toEqual(userInput);
      expect(history[1].role).toBe('model');
      expect(history[1].parts).toEqual([{ text: 'Visible text' }]);
=======
    it('should preserve model outputs with undefined or empty parts arrays', () => {
      const malformedOutput: Content[] = [
        { role: 'model', parts: [{ text: 'Text part' }] },
        { role: 'model', parts: undefined as unknown as Part[] },
        { role: 'model', parts: [] },
      ];
      // @ts-expect-error Accessing private method for testing
      chat.recordHistory(userInput, malformedOutput);
      const history = chat.getHistory();
      expect(history.length).toBe(4); // userInput + 3 model turns
      expect(history[1]!.parts).toEqual([{ text: 'Text part' }]);
      expect(history[2]!.parts).toBeUndefined();
      expect(history[3]!.parts).toEqual([]);
>>>>>>> 514767c8
    });

    it('should not consolidate content with different roles', () => {
      const mixedOutput: Content[] = [
        { role: 'model', parts: [{ text: 'Model 1' }] },
        { role: 'user', parts: [{ text: 'Unexpected User' }] },
        { role: 'model', parts: [{ text: 'Model 2' }] },
      ];
      // @ts-expect-error Accessing private method for testing
      chat.recordHistory(userInput, mixedOutput);
      const history = chat.getHistory();
      expect(history.length).toBe(4); // userInput, model1, unexpected_user, model2
      expect(history[1]).toEqual(mixedOutput[0]);
      expect(history[2]).toEqual(mixedOutput[1]);
      expect(history[3]).toEqual(mixedOutput[2]);
    });
  });
  describe('addHistory', () => {
    describe('Normal Mode', () => {
      beforeEach(() => setupChat(false));

      it('should add a new content item to the history', async () => {
        const newContent: Content = {
          role: 'user',
          parts: [{ text: 'A new message' }],
        };
        await chat.addHistory(newContent);
        const history = await chat.getHistory();
        expect(history.length).toBe(1);
        expect(history[0]).toEqual(newContent);
      });

      it('should add multiple items correctly', async () => {
        const content1: Content = {
          role: 'user',
          parts: [{ text: 'Message 1' }],
        };
        const content2: Content = {
          role: 'model',
          parts: [{ text: 'Message 2' }],
        };
        await chat.addHistory(content1);
        await chat.addHistory(content2);
        const history = await chat.getHistory();
        expect(history.length).toBe(2);
        expect(history[0]).toEqual(content1);
        expect(history[1]).toEqual(content2);
      });
    });

    describe('ADK Mode', () => {
      beforeEach(() => setupChat(true));

      it('should append an event to the ADK session', async () => {
        const newContent: Content = {
          role: 'user',
          parts: [{ text: 'A new message for ADK' }],
        };
        await chat.addHistory(newContent);

        expect(mockRunner.sessionService.getSession).toHaveBeenCalledWith({
          appName: 'GeminiCLI',
          userId: 'placeholder',
          sessionId: expect.any(String),
        });
        expect(mockRunner.sessionService.appendEvent).toHaveBeenCalledTimes(1);
        const expectedEvent = new Event({ content: newContent });
        expect(mockRunner.sessionService.appendEvent).toHaveBeenCalledWith({
          session: mockSession,
          event: expect.objectContaining({
            content: expectedEvent.content,
          }),
        });
      });
    });
  });

  describe('setHistory', () => {
    const historyToSet: Content[] = [
      { role: 'user', parts: [{ text: 'First message' }] },
      { role: 'model', parts: [{ text: 'First response' }] },
    ];

    describe('Normal Mode', () => {
      beforeEach(() => setupChat(false));

      it('should replace the existing history', async () => {
        await chat.addHistory({
          role: 'user',
          parts: [{ text: 'Old message' }],
        });
        await chat.setHistory(historyToSet);
        const history = await chat.getHistory();
        expect(history).toEqual(historyToSet);
      });

      it('should set history when it is initially empty', async () => {
        await chat.setHistory(historyToSet);
        const history = await chat.getHistory();
        expect(history).toEqual(historyToSet);
      });
    });

    describe('ADK Mode', () => {
      beforeEach(() => setupChat(true));

      it('should append all history items as events to the ADK session', async () => {
        await chat.setHistory(historyToSet);

        expect(mockRunner.sessionService.getSession).toHaveBeenCalledWith({
          appName: 'GeminiCLI',
          userId: 'placeholder',
          sessionId: expect.any(String),
        });
        expect(mockRunner.sessionService.appendEvent).toHaveBeenCalledTimes(
          historyToSet.length,
        );

        for (const content of historyToSet) {
          const expectedEvent = new Event({ content });
          expect(mockRunner.sessionService.appendEvent).toHaveBeenCalledWith({
            session: mockSession,
            event: expect.objectContaining({
              content: expectedEvent.content,
            }),
          });
        }
      });
    });
  });

  describe('sendMessageStream with retries', () => {
    it('should yield a RETRY event when an invalid stream is encountered', async () => {
      // ARRANGE: Mock the stream to fail once, then succeed.
      vi.mocked(mockContentGenerator.generateContentStream)
        .mockImplementationOnce(async () =>
          // First attempt: An invalid stream with an empty text part.
          (async function* () {
            yield {
              candidates: [{ content: { parts: [{ text: '' }] } }],
            } as unknown as GenerateContentResponse;
          })(),
        )
        .mockImplementationOnce(async () =>
          // Second attempt (the retry): A minimal valid stream.
          (async function* () {
            yield {
              candidates: [
                {
                  content: { parts: [{ text: 'Success' }] },
                  finishReason: 'STOP',
                },
              ],
            } as unknown as GenerateContentResponse;
          })(),
        );

      // ACT: Send a message and collect all events from the stream.
      const stream = await chat.sendMessageStream(
        { message: 'test' },
        'prompt-id-yield-retry',
      );
      const events: StreamEvent[] = [];
      for await (const event of stream) {
        events.push(event);
      }

      // ASSERT: Check that a RETRY event was present in the stream's output.
      const retryEvent = events.find((e) => e.type === StreamEventType.RETRY);

      expect(retryEvent).toBeDefined();
      expect(retryEvent?.type).toBe(StreamEventType.RETRY);
    });
    it('should retry on invalid content, succeed, and report metrics', async () => {
      // Use mockImplementationOnce to provide a fresh, promise-wrapped generator for each attempt.
      vi.mocked(mockContentGenerator.generateContentStream)
        .mockImplementationOnce(async () =>
          // First call returns an invalid stream
          (async function* () {
            yield {
              candidates: [{ content: { parts: [{ text: '' }] } }], // Invalid empty text part
            } as unknown as GenerateContentResponse;
          })(),
        )
        .mockImplementationOnce(async () =>
          // Second call returns a valid stream
          (async function* () {
            yield {
              candidates: [
                {
                  content: { parts: [{ text: 'Successful response' }] },
                  finishReason: 'STOP',
                },
              ],
            } as unknown as GenerateContentResponse;
          })(),
        );

      const stream = await chat.sendMessageStream(
        { message: 'test' },
        'prompt-id-retry-success',
      );
      const chunks: StreamEvent[] = [];
      for await (const chunk of stream) {
        chunks.push(chunk);
      }

      // Assertions
      expect(mockLogInvalidChunk).toHaveBeenCalledTimes(1);
      expect(mockLogContentRetry).toHaveBeenCalledTimes(1);
      expect(mockLogContentRetryFailure).not.toHaveBeenCalled();
      expect(mockContentGenerator.generateContentStream).toHaveBeenCalledTimes(
        2,
      );

      // Check for a retry event
      expect(chunks.some((c) => c.type === StreamEventType.RETRY)).toBe(true);

      // Check for the successful content chunk
      expect(
        chunks.some(
          (c) =>
            c.type === StreamEventType.CHUNK &&
            c.value.candidates?.[0]?.content?.parts?.[0]?.text ===
              'Successful response',
        ),
      ).toBe(true);

      // Check that history was recorded correctly once, with no duplicates.
      const history = chat.getHistory();
      expect(history.length).toBe(2);
      expect(history[0]).toEqual({
        role: 'user',
        parts: [{ text: 'test' }],
      });
      expect(history[1]).toEqual({
        role: 'model',
        parts: [{ text: 'Successful response' }],
      });
    });

    it('should fail after all retries on persistent invalid content and report metrics', async () => {
      vi.mocked(mockContentGenerator.generateContentStream).mockImplementation(
        async () =>
          (async function* () {
            yield {
              candidates: [
                {
                  content: {
                    parts: [{ text: '' }],
                    role: 'model',
                  },
                },
              ],
            } as unknown as GenerateContentResponse;
          })(),
      );

      // This helper function consumes the stream and allows us to test for rejection.
      async function consumeStreamAndExpectError() {
        const stream = await chat.sendMessageStream(
          { message: 'test' },
          'prompt-id-retry-fail',
        );
        for await (const _ of stream) {
          // Must loop to trigger the internal logic that throws.
        }
      }

      await expect(consumeStreamAndExpectError()).rejects.toThrow(
        EmptyStreamError,
      );

      // Should be called 3 times (initial + 2 retries)
      expect(mockContentGenerator.generateContentStream).toHaveBeenCalledTimes(
        3,
      );
      expect(mockLogInvalidChunk).toHaveBeenCalledTimes(3);
      expect(mockLogContentRetry).toHaveBeenCalledTimes(2);
      expect(mockLogContentRetryFailure).toHaveBeenCalledTimes(1);

      // History should be clean, as if the failed turn never happened.
      const history = chat.getHistory();
      expect(history.length).toBe(0);
    });
  });
  it('should correctly retry and append to an existing history mid-conversation', async () => {
    // 1. Setup
    const initialHistory: Content[] = [
      { role: 'user', parts: [{ text: 'First question' }] },
      { role: 'model', parts: [{ text: 'First answer' }] },
    ];
    chat.setHistory(initialHistory);

    // 2. Mock the API to fail once with an empty stream, then succeed.
    vi.mocked(mockContentGenerator.generateContentStream)
      .mockImplementationOnce(async () =>
        (async function* () {
          yield {
            candidates: [{ content: { parts: [{ text: '' }] } }],
          } as unknown as GenerateContentResponse;
        })(),
      )
      .mockImplementationOnce(async () =>
        // Second attempt succeeds
        (async function* () {
          yield {
            candidates: [
              {
                content: { parts: [{ text: 'Second answer' }] },
                finishReason: 'STOP',
              },
            ],
          } as unknown as GenerateContentResponse;
        })(),
      );

    // 3. Send a new message
    const stream = await chat.sendMessageStream(
      { message: 'Second question' },
      'prompt-id-retry-existing',
    );
    for await (const _ of stream) {
      // consume stream
    }

    // 4. Assert the final history and metrics
    const history = chat.getHistory();
    expect(history.length).toBe(4);

    // Assert that the correct metrics were reported for one empty-stream retry
    expect(mockLogContentRetry).toHaveBeenCalledTimes(1);

    // Explicitly verify the structure of each part to satisfy TypeScript
    const turn1 = history[0];
    if (!turn1?.parts?.[0] || !('text' in turn1.parts[0])) {
      throw new Error('Test setup error: First turn is not a valid text part.');
    }
    expect(turn1.parts[0].text).toBe('First question');

    const turn2 = history[1];
    if (!turn2?.parts?.[0] || !('text' in turn2.parts[0])) {
      throw new Error(
        'Test setup error: Second turn is not a valid text part.',
      );
    }
    expect(turn2.parts[0].text).toBe('First answer');

    const turn3 = history[2];
    if (!turn3?.parts?.[0] || !('text' in turn3.parts[0])) {
      throw new Error('Test setup error: Third turn is not a valid text part.');
    }
    expect(turn3.parts[0].text).toBe('Second question');

    const turn4 = history[3];
    if (!turn4?.parts?.[0] || !('text' in turn4.parts[0])) {
      throw new Error(
        'Test setup error: Fourth turn is not a valid text part.',
      );
    }
    expect(turn4.parts[0].text).toBe('Second answer');
  });

  describe('concurrency control', () => {
    it('should queue a subsequent sendMessage call until the first one completes', async () => {
      // 1. Create promises to manually control when the API calls resolve
      let firstCallResolver: (value: GenerateContentResponse) => void;
      const firstCallPromise = new Promise<GenerateContentResponse>(
        (resolve) => {
          firstCallResolver = resolve;
        },
      );

      let secondCallResolver: (value: GenerateContentResponse) => void;
      const secondCallPromise = new Promise<GenerateContentResponse>(
        (resolve) => {
          secondCallResolver = resolve;
        },
      );

      // A standard response body for the mock
      const mockResponse = {
        candidates: [
          {
            content: { parts: [{ text: 'response' }], role: 'model' },
          },
        ],
      } as unknown as GenerateContentResponse;

      // 2. Mock the API to return our controllable promises in order
      vi.mocked(mockContentGenerator.generateContent)
        .mockReturnValueOnce(firstCallPromise)
        .mockReturnValueOnce(secondCallPromise);

      // 3. Start the first message call. Do not await it yet.
      const firstMessagePromise = chat.sendMessage(
        { message: 'first' },
        'prompt-1',
      );

      // Give the event loop a chance to run the async call up to the `await`
      await new Promise(process.nextTick);

      // 4. While the first call is "in-flight", start the second message call.
      const secondMessagePromise = chat.sendMessage(
        { message: 'second' },
        'prompt-2',
      );

      // 5. CRUCIAL CHECK: At this point, only the first API call should have been made.
      // The second call should be waiting on `sendPromise`.
      expect(mockContentGenerator.generateContent).toHaveBeenCalledTimes(1);
      expect(mockContentGenerator.generateContent).toHaveBeenCalledWith(
        expect.objectContaining({
          contents: expect.arrayContaining([
            expect.objectContaining({ parts: [{ text: 'first' }] }),
          ]),
        }),
        'prompt-1',
      );

      // 6. Unblock the first API call and wait for the first message to fully complete.
      firstCallResolver!(mockResponse);
      await firstMessagePromise;

      // Give the event loop a chance to unblock and run the second call.
      await new Promise(process.nextTick);

      // 7. CRUCIAL CHECK: Now, the second API call should have been made.
      expect(mockContentGenerator.generateContent).toHaveBeenCalledTimes(2);
      expect(mockContentGenerator.generateContent).toHaveBeenCalledWith(
        expect.objectContaining({
          contents: expect.arrayContaining([
            expect.objectContaining({ parts: [{ text: 'second' }] }),
          ]),
        }),
        'prompt-2',
      );

      // 8. Clean up by resolving the second call.
      secondCallResolver!(mockResponse);
      await secondMessagePromise;
    });
  });
  it('should retry if the model returns a completely empty stream (no chunks)', async () => {
    // 1. Mock the API to return an empty stream first, then a valid one.
    vi.mocked(mockContentGenerator.generateContentStream)
      .mockImplementationOnce(
        // First call resolves to an async generator that yields nothing.
        async () => (async function* () {})(),
      )
      .mockImplementationOnce(
        // Second call returns a valid stream.
        async () =>
          (async function* () {
            yield {
              candidates: [
                {
                  content: {
                    parts: [{ text: 'Successful response after empty' }],
                  },
                  finishReason: 'STOP',
                },
              ],
            } as unknown as GenerateContentResponse;
          })(),
      );

    // 2. Call the method and consume the stream.
    const stream = await chat.sendMessageStream(
      { message: 'test empty stream' },
      'prompt-id-empty-stream',
    );
    const chunks: StreamEvent[] = [];
    for await (const chunk of stream) {
      chunks.push(chunk);
    }

    // 3. Assert the results.
    expect(mockContentGenerator.generateContentStream).toHaveBeenCalledTimes(2);
    expect(
      chunks.some(
        (c) =>
          c.type === StreamEventType.CHUNK &&
          c.value.candidates?.[0]?.content?.parts?.[0]?.text ===
            'Successful response after empty',
      ),
    ).toBe(true);

    const history = chat.getHistory();
    expect(history.length).toBe(2);

    // Explicitly verify the structure of each part to satisfy TypeScript
    const turn1 = history[0];
    if (!turn1?.parts?.[0] || !('text' in turn1.parts[0])) {
      throw new Error('Test setup error: First turn is not a valid text part.');
    }
    expect(turn1.parts[0].text).toBe('test empty stream');

    const turn2 = history[1];
    if (!turn2?.parts?.[0] || !('text' in turn2.parts[0])) {
      throw new Error(
        'Test setup error: Second turn is not a valid text part.',
      );
    }
    expect(turn2.parts[0].text).toBe('Successful response after empty');
  });
  it('should queue a subsequent sendMessageStream call until the first stream is fully consumed', async () => {
    // 1. Create a promise to manually control the stream's lifecycle
    let continueFirstStream: () => void;
    const firstStreamContinuePromise = new Promise<void>((resolve) => {
      continueFirstStream = resolve;
    });

    // 2. Mock the API to return controllable async generators
    const firstStreamGenerator = (async function* () {
      yield {
        candidates: [
          { content: { parts: [{ text: 'first response part 1' }] } },
        ],
      } as unknown as GenerateContentResponse;
      await firstStreamContinuePromise; // Pause the stream
      yield {
        candidates: [
          {
            content: { parts: [{ text: ' part 2' }] },
            finishReason: 'STOP',
          },
        ],
      } as unknown as GenerateContentResponse;
    })();

    const secondStreamGenerator = (async function* () {
      yield {
        candidates: [
          {
            content: { parts: [{ text: 'second response' }] },
            finishReason: 'STOP',
          },
        ],
      } as unknown as GenerateContentResponse;
    })();

    vi.mocked(mockContentGenerator.generateContentStream)
      .mockResolvedValueOnce(firstStreamGenerator)
      .mockResolvedValueOnce(secondStreamGenerator);

    // 3. Start the first stream and consume only the first chunk to pause it
    const firstStream = await chat.sendMessageStream(
      { message: 'first' },
      'prompt-1',
    );
    const firstStreamIterator = firstStream[Symbol.asyncIterator]();
    await firstStreamIterator.next();

    // 4. While the first stream is paused, start the second call. It will block.
    const secondStreamPromise = chat.sendMessageStream(
      { message: 'second' },
      'prompt-2',
    );

    // 5. Assert that only one API call has been made so far.
    expect(mockContentGenerator.generateContentStream).toHaveBeenCalledTimes(1);

    // 6. Unblock and fully consume the first stream to completion.
    continueFirstStream!();
    await firstStreamIterator.next(); // Consume the rest of the stream
    await firstStreamIterator.next(); // Finish the iterator

    // 7. Now that the first stream is done, await the second promise to get its generator.
    const secondStream = await secondStreamPromise;

    // 8. Start consuming the second stream, which triggers its internal API call.
    const secondStreamIterator = secondStream[Symbol.asyncIterator]();
    await secondStreamIterator.next();

    // 9. The second API call should now have been made.
    expect(mockContentGenerator.generateContentStream).toHaveBeenCalledTimes(2);

    // 10. FIX: Fully consume the second stream to ensure recordHistory is called.
    await secondStreamIterator.next(); // This finishes the iterator.

    // 11. Final check on history.
    const history = chat.getHistory();
    expect(history.length).toBe(4);

    const turn4 = history[3];
    if (!turn4?.parts?.[0] || !('text' in turn4.parts[0])) {
      throw new Error(
        'Test setup error: Fourth turn is not a valid text part.',
      );
    }
    expect(turn4.parts[0].text).toBe('second response');
  });

  describe('Model Resolution', () => {
    const mockResponse = {
      candidates: [
        {
          content: { parts: [{ text: 'response' }], role: 'model' },
          finishReason: 'STOP',
        },
      ],
    } as unknown as GenerateContentResponse;

    it('should use the configured model when not in fallback mode (sendMessage)', async () => {
      vi.mocked(mockConfig.getModel).mockReturnValue('gemini-2.5-pro');
      vi.mocked(mockConfig.isInFallbackMode).mockReturnValue(false);
      vi.mocked(mockContentGenerator.generateContent).mockResolvedValue(
        mockResponse,
      );

      await chat.sendMessage({ message: 'test' }, 'prompt-id-res1');

      expect(mockContentGenerator.generateContent).toHaveBeenCalledWith(
        expect.objectContaining({
          model: 'gemini-2.5-pro',
        }),
        'prompt-id-res1',
      );
    });

    it('should use the FLASH model when in fallback mode (sendMessage)', async () => {
      vi.mocked(mockConfig.getModel).mockReturnValue('gemini-2.5-pro');
      vi.mocked(mockConfig.isInFallbackMode).mockReturnValue(true);
      vi.mocked(mockContentGenerator.generateContent).mockResolvedValue(
        mockResponse,
      );

      await chat.sendMessage({ message: 'test' }, 'prompt-id-res2');

      expect(mockContentGenerator.generateContent).toHaveBeenCalledWith(
        expect.objectContaining({
          model: DEFAULT_GEMINI_FLASH_MODEL,
        }),
        'prompt-id-res2',
      );
    });

    it('should use the FLASH model when in fallback mode (sendMessageStream)', async () => {
      vi.mocked(mockConfig.getModel).mockReturnValue('gemini-pro');
      vi.mocked(mockConfig.isInFallbackMode).mockReturnValue(true);
      vi.mocked(mockContentGenerator.generateContentStream).mockImplementation(
        async () =>
          (async function* () {
            yield mockResponse;
          })(),
      );

      const stream = await chat.sendMessageStream(
        { message: 'test' },
        'prompt-id-res3',
      );
      for await (const _ of stream) {
        // consume stream
      }

      expect(mockContentGenerator.generateContentStream).toHaveBeenCalledWith(
        expect.objectContaining({
          model: DEFAULT_GEMINI_FLASH_MODEL,
        }),
        'prompt-id-res3',
      );
    });
  });

  describe('Fallback Integration (Retries)', () => {
    const error429 = Object.assign(new Error('API Error 429: Quota exceeded'), {
      status: 429,
    });

    // Define the simulated behavior for retryWithBackoff for these tests.
    // This simulation tries the apiCall, if it fails, it calls the callback,
    // and then tries the apiCall again if the callback returns true.
    const simulateRetryBehavior = async <T>(
      apiCall: () => Promise<T>,
      options: Partial<RetryOptions>,
    ) => {
      try {
        return await apiCall();
      } catch (error) {
        if (options.onPersistent429) {
          // We simulate the "persistent" trigger here for simplicity.
          const shouldRetry = await options.onPersistent429(
            options.authType,
            error,
          );
          if (shouldRetry) {
            return await apiCall();
          }
        }
        throw error; // Stop if callback returns false/null or doesn't exist
      }
    };

    beforeEach(() => {
      mockRetryWithBackoff.mockImplementation(simulateRetryBehavior);
    });

    afterEach(() => {
      mockRetryWithBackoff.mockImplementation(async (apiCall) => apiCall());
    });

    it('should call handleFallback with the specific failed model and retry if handler returns true', async () => {
      const FAILED_MODEL = 'gemini-2.5-pro';
      vi.mocked(mockConfig.getModel).mockReturnValue(FAILED_MODEL);
      const authType = AuthType.LOGIN_WITH_GOOGLE;
      vi.mocked(mockConfig.getContentGeneratorConfig).mockReturnValue({
        authType,
        model: FAILED_MODEL,
      });

      const isInFallbackModeSpy = vi.spyOn(mockConfig, 'isInFallbackMode');
      isInFallbackModeSpy.mockReturnValue(false);

      vi.mocked(mockContentGenerator.generateContent)
        .mockRejectedValueOnce(error429) // Attempt 1 fails
        .mockResolvedValueOnce({
          candidates: [{ content: { parts: [{ text: 'Success on retry' }] } }],
        } as unknown as GenerateContentResponse); // Attempt 2 succeeds

      mockHandleFallback.mockImplementation(async () => {
        isInFallbackModeSpy.mockReturnValue(true);
        return true; // Signal retry
      });

      const result = await chat.sendMessage(
        { message: 'trigger 429' },
        'prompt-id-fb1',
      );

      expect(mockRetryWithBackoff).toHaveBeenCalledTimes(1);
      expect(mockContentGenerator.generateContent).toHaveBeenCalledTimes(2);
      expect(mockHandleFallback).toHaveBeenCalledTimes(1);

      expect(mockHandleFallback).toHaveBeenCalledWith(
        mockConfig,
        FAILED_MODEL,
        authType,
        error429,
      );

      expect(result.candidates?.[0]?.content?.parts?.[0]?.text).toBe(
        'Success on retry',
      );
    });

    it('should stop retrying if handleFallback returns false (e.g., auth intent)', async () => {
      vi.mocked(mockConfig.getModel).mockReturnValue('gemini-pro');
      vi.mocked(mockContentGenerator.generateContent).mockRejectedValue(
        error429,
      );
      mockHandleFallback.mockResolvedValue(false);

      await expect(
        chat.sendMessage({ message: 'test stop' }, 'prompt-id-fb2'),
      ).rejects.toThrow(error429);

      expect(mockContentGenerator.generateContent).toHaveBeenCalledTimes(1);
      expect(mockHandleFallback).toHaveBeenCalledTimes(1);
    });
  });

  it('should discard valid partial content from a failed attempt upon retry', async () => {
    // Mock the stream to fail on the first attempt after yielding some valid content.
    vi.mocked(mockContentGenerator.generateContentStream)
      .mockImplementationOnce(async () =>
        // First attempt: yields one valid chunk, then one invalid chunk
        (async function* () {
          yield {
            candidates: [
              {
                content: {
                  parts: [{ text: 'This valid part should be discarded' }],
                },
              },
            ],
          } as unknown as GenerateContentResponse;
          yield {
            candidates: [{ content: { parts: [{ text: '' }] } }], // Invalid chunk triggers retry
          } as unknown as GenerateContentResponse;
        })(),
      )
      .mockImplementationOnce(async () =>
        // Second attempt (the retry): succeeds
        (async function* () {
          yield {
            candidates: [
              {
                content: {
                  parts: [{ text: 'Successful final response' }],
                },
                finishReason: 'STOP',
              },
            ],
          } as unknown as GenerateContentResponse;
        })(),
      );

    // Send a message and consume the stream
    const stream = await chat.sendMessageStream(
      { message: 'test' },
      'prompt-id-discard-test',
    );
    const events: StreamEvent[] = [];
    for await (const event of stream) {
      events.push(event);
    }

    // Check that a retry happened
    expect(mockContentGenerator.generateContentStream).toHaveBeenCalledTimes(2);
    expect(events.some((e) => e.type === StreamEventType.RETRY)).toBe(true);

    // Check the final recorded history
    const history = chat.getHistory();
    expect(history.length).toBe(2); // user turn + final model turn

    const modelTurn = history[1]!;
    // The model turn should only contain the text from the successful attempt
    expect(modelTurn!.parts![0]!.text).toBe('Successful final response');
    // It should NOT contain any text from the failed attempt
    expect(modelTurn!.parts![0]!.text).not.toContain(
      'This valid part should be discarded',
    );
  });

  describe('stripThoughtsFromHistory', () => {
    it('should strip thought signatures', () => {
      chat.setHistory([
        {
          role: 'user',
          parts: [{ text: 'hello' }],
        },
        {
          role: 'model',
          parts: [
            { text: 'thinking...', thoughtSignature: 'thought-123' },
            {
              functionCall: { name: 'test', args: {} },
              thoughtSignature: 'thought-456',
            },
          ],
        },
      ]);

      chat.stripThoughtsFromHistory();

      expect(chat.getHistory()).toEqual([
        {
          role: 'user',
          parts: [{ text: 'hello' }],
        },
        {
          role: 'model',
          parts: [
            { text: 'thinking...' },
            { functionCall: { name: 'test', args: {} } },
          ],
        },
      ]);
    });
  });
});<|MERGE_RESOLUTION|>--- conflicted
+++ resolved
@@ -4,35 +4,13 @@
  * SPDX-License-Identifier: Apache-2.0
  */
 
-<<<<<<< HEAD
-import {
-=======
 import { describe, it, expect, vi, beforeEach, afterEach } from 'vitest';
 import type {
->>>>>>> 514767c8
   Content,
   GenerateContentConfig,
+  Part,
   GenerateContentResponse,
-  Part,
 } from '@google/genai';
-<<<<<<< HEAD
-import { ContentGenerator } from './contentGenerator.js';
-import { describe, it, expect, vi, beforeEach, afterEach } from 'vitest';
-import { Config } from '../config/config.js';
-import { setSimulate429 } from '../utils/testUtils.js';
-import { GeminiChat } from './geminiChat.js';
-import { ToolRegistry } from '../tools/tool-registry.js';
-import { InMemoryRunner, Session, Event } from '@google/adk';
-
-// Mocks
-const mockContentGenerator = {
-  generateContent: vi.fn(),
-  generateContentStream: vi.fn(),
-  countTokens: vi.fn(),
-  embedContent: vi.fn(),
-  batchEmbedContents: vi.fn(),
-} as unknown as ContentGenerator;
-=======
 import type { ContentGenerator } from '../core/contentGenerator.js';
 import {
   GeminiChat,
@@ -101,39 +79,15 @@
   logContentRetry: mockLogContentRetry,
   logContentRetryFailure: mockLogContentRetryFailure,
 }));
->>>>>>> 514767c8
 
 describe('GeminiChat', () => {
   let mockContentGenerator: ContentGenerator;
   let chat: GeminiChat;
   let mockConfig: Config;
   const config: GenerateContentConfig = {};
-  let mockToolRegistry: ToolRegistry;
-  let mockRunner: InMemoryRunner;
-  let mockSession: Session;
 
   beforeEach(() => {
     vi.clearAllMocks();
-<<<<<<< HEAD
-    mockSession = {
-      appName: 'test-app',
-      id: 'test-session-id',
-      userId: 'test-user-id',
-      state: {},
-      events: [],
-      lastUpdateTime: 0,
-    };
-
-    mockRunner = {
-      sessionService: {
-        createSession: vi.fn().mockResolvedValue(mockSession),
-        getSession: vi.fn().mockResolvedValue(mockSession),
-        appendEvent: vi.fn().mockImplementation(async ({ session, event }) => {
-          session.events.push(event);
-        }),
-      },
-    } as unknown as InMemoryRunner;
-=======
     mockContentGenerator = {
       generateContent: vi.fn(),
       generateContentStream: vi.fn(),
@@ -145,7 +99,6 @@
     mockHandleFallback.mockClear();
     // Default mock implementation for tests that don't care about retry logic
     mockRetryWithBackoff.mockImplementation(async (apiCall) => apiCall());
->>>>>>> 514767c8
     mockConfig = {
       getSessionId: () => 'test-session-id',
       getTelemetryLogPromptsEnabled: () => true,
@@ -161,33 +114,22 @@
       getQuotaErrorOccurred: vi.fn().mockReturnValue(false),
       setQuotaErrorOccurred: vi.fn(),
       flashFallbackHandler: undefined,
-<<<<<<< HEAD
-      getAdkMode: vi.fn().mockReturnValue(false),
-      getMcpServers: vi.fn().mockReturnValue({}),
-      getMcpServerCommand: vi.fn().mockReturnValue(undefined),
-      getPromptRegistry: vi.fn().mockReturnValue(undefined),
-      getWorkspaceContext: vi.fn().mockReturnValue(undefined),
-=======
       getProjectRoot: vi.fn().mockReturnValue('/test/project/root'),
       storage: {
         getProjectTempDir: vi.fn().mockReturnValue('/test/temp'),
       },
       getToolRegistry: vi.fn().mockReturnValue({
         getTool: vi.fn(),
+        getAllTools: () => [],
       }),
       getContentGenerator: vi.fn().mockReturnValue(mockContentGenerator),
->>>>>>> 514767c8
+      getAdkMode: vi.fn().mockReturnValue(false),
     } as unknown as Config;
-    mockToolRegistry = new ToolRegistry(mockConfig);
-    vi.spyOn(mockToolRegistry, 'getAllTools').mockReturnValue([]);
 
     // Disable 429 simulation for tests
     setSimulate429(false);
-<<<<<<< HEAD
-=======
     // Reset history for each test by creating a new instance
-    chat = new GeminiChat(mockConfig, config, []);
->>>>>>> 514767c8
+    chat = new GeminiChat(mockConfig, config, mockConfig.getToolRegistry(), []);
   });
 
   afterEach(() => {
@@ -195,45 +137,7 @@
     vi.resetAllMocks();
   });
 
-  const setupChat = (adkMode: boolean, history: Content[] = []) => {
-    vi.mocked(mockConfig.getAdkMode).mockReturnValue(adkMode);
-    chat = new GeminiChat(
-      mockConfig,
-      mockContentGenerator,
-      config,
-      mockToolRegistry,
-      history,
-    );
-    chat.setHistory(history);
-
-    if (adkMode) {
-      // @ts-expect-error - testing private properties
-      chat.runner = mockRunner;
-    }
-  };
-
-  describe('constructor', () => {
-    it('should not create LlmAgent and InMemoryRunner when adkMode is false', () => {
-      setupChat(false);
-      // @ts-expect-error - testing private properties
-      expect(chat.agent).toBeUndefined();
-      // @ts-expect-error - testing private properties
-      expect(chat.runner).toBeUndefined();
-    });
-
-    it('should create LlmAgent and InMemoryRunner when adkMode is true', () => {
-      setupChat(true);
-      // @ts-expect-error - testing private properties
-      expect(chat.agent).toBeDefined();
-      // @ts-expect-error - testing private properties
-      expect(chat.runner).toBeDefined();
-    });
-  });
-
   describe('sendMessage', () => {
-<<<<<<< HEAD
-    beforeEach(() => setupChat(false));
-=======
     it('should retain the initial user message when an automatic function call occurs', async () => {
       // 1. Define the user's initial text message. This is the turn that gets dropped by the buggy logic.
       const userInitialMessage: Content = {
@@ -294,7 +198,7 @@
       );
 
       // 4. Assert: Check the final state of the history.
-      const history = chat.getHistory();
+      const history = await chat.getHistory();
 
       // With the bug, history.length will be 3, because the first user message is dropped.
       // The correct behavior is for the history to contain all 4 turns.
@@ -333,7 +237,7 @@
           parts: [{ functionResponse: { name: 'test_tool', response: {} } }],
         },
       ];
-      chat.setHistory(initialHistory);
+      await chat.setHistory(initialHistory);
 
       // 2. Mock a valid model response so the call doesn't fail for other reasons.
       const mockResponse = {
@@ -381,7 +285,7 @@
       );
 
       // 3. Assert: Check the final state of the history.
-      const history = chat.getHistory();
+      const history = await chat.getHistory();
 
       // The history should contain two turns: the user's message and the model's response.
       expect(history.length).toBe(2);
@@ -417,7 +321,7 @@
           ],
         },
       ];
-      chat.setHistory(initialHistory);
+      await chat.setHistory(initialHistory);
 
       // 2. Mock the API to return an empty/thought-only response.
       const emptyModelResponse = {
@@ -443,7 +347,7 @@
       );
 
       // 4. Assert: The history should now have four valid, alternating turns.
-      const history = chat.getHistory();
+      const history = await chat.getHistory();
       expect(history.length).toBe(4);
 
       // The final turn must be the empty model placeholder.
@@ -456,7 +360,6 @@
       expect(secondToLastTurn.role).toBe('user');
       expect(secondToLastTurn?.parts![0]!.functionResponse).toBeDefined();
     });
->>>>>>> 514767c8
     it('should call generateContent with the correct parameters', async () => {
       const response = {
         candidates: [
@@ -490,15 +393,9 @@
   });
 
   describe('sendMessageStream', () => {
-<<<<<<< HEAD
-    beforeEach(() => setupChat(false));
-    it('should call generateContentStream with the correct parameters', async () => {
-      const response = (async function* () {
-=======
     it('should succeed if a tool call is followed by an empty part', async () => {
       // 1. Mock a stream that contains a tool call, then an invalid (empty) part.
       const streamWithToolCall = (async function* () {
->>>>>>> 514767c8
         yield {
           candidates: [
             {
@@ -521,105 +418,6 @@
           ],
         } as unknown as GenerateContentResponse;
       })();
-<<<<<<< HEAD
-      vi.mocked(mockContentGenerator.generateContentStream).mockResolvedValue(
-        response,
-      );
-
-      await chat.sendMessageStream({ message: 'hello' }, 'prompt-id-1');
-
-      expect(mockContentGenerator.generateContentStream).toHaveBeenCalledWith(
-        {
-          model: 'gemini-pro',
-          contents: [{ role: 'user', parts: [{ text: 'hello' }] }],
-          config: {},
-        },
-        'prompt-id-1',
-      );
-    });
-  });
-
-  describe('recordHistory', () => {
-    beforeEach(() => setupChat(false));
-    const userInput: Content = {
-      role: 'user',
-      parts: [{ text: 'User input' }],
-    };
-
-    it('should add user input and a single model output to history', async () => {
-      const modelOutput: Content[] = [
-        { role: 'model', parts: [{ text: 'Model output' }] },
-      ];
-      // @ts-expect-error Accessing private method for testing purposes
-      chat.recordHistory(userInput, modelOutput);
-      const history = await chat.getHistory();
-      expect(history).toEqual([userInput, modelOutput[0]]);
-    });
-
-    it('should consolidate adjacent model outputs', async () => {
-      const modelOutputParts: Content[] = [
-        { role: 'model', parts: [{ text: 'Model part 1' }] },
-        { role: 'model', parts: [{ text: 'Model part 2' }] },
-      ];
-      // @ts-expect-error Accessing private method for testing purposes
-      chat.recordHistory(userInput, modelOutputParts);
-      const history = await chat.getHistory();
-      expect(history.length).toBe(2);
-      expect(history[0]).toEqual(userInput);
-      expect(history[1].role).toBe('model');
-      expect(history[1].parts).toEqual([{ text: 'Model part 1Model part 2' }]);
-    });
-
-    it('should handle a mix of user and model roles in outputContents (though unusual)', async () => {
-      const mixedOutput: Content[] = [
-        { role: 'model', parts: [{ text: 'Model 1' }] },
-        { role: 'user', parts: [{ text: 'Unexpected User' }] }, // This should be pushed as is
-        { role: 'model', parts: [{ text: 'Model 2' }] },
-      ];
-      // @ts-expect-error Accessing private method for testing purposes
-      chat.recordHistory(userInput, mixedOutput);
-      const history = await chat.getHistory();
-      expect(history.length).toBe(4); // user, model1, user_unexpected, model2
-      expect(history[0]).toEqual(userInput);
-      expect(history[1]).toEqual(mixedOutput[0]);
-      expect(history[2]).toEqual(mixedOutput[1]);
-      expect(history[3]).toEqual(mixedOutput[2]);
-    });
-
-    it('should consolidate multiple adjacent model outputs correctly', async () => {
-      const modelOutputParts: Content[] = [
-        { role: 'model', parts: [{ text: 'M1' }] },
-        { role: 'model', parts: [{ text: 'M2' }] },
-        { role: 'model', parts: [{ text: 'M3' }] },
-      ];
-      // @ts-expect-error Accessing private method for testing purposes
-      chat.recordHistory(userInput, modelOutputParts);
-      const history = await chat.getHistory();
-      expect(history.length).toBe(2);
-      expect(history[1].parts).toEqual([{ text: 'M1M2M3' }]);
-    });
-
-    it('should not consolidate if roles are different between model outputs', async () => {
-      const modelOutputParts: Content[] = [
-        { role: 'model', parts: [{ text: 'M1' }] },
-        { role: 'user', parts: [{ text: 'Interjecting User' }] },
-        { role: 'model', parts: [{ text: 'M2' }] },
-      ];
-      // @ts-expect-error Accessing private method for testing purposes
-      chat.recordHistory(userInput, modelOutputParts);
-      const history = await chat.getHistory();
-      expect(history.length).toBe(4); // user, M1, Interjecting User, M2
-      expect(history[1].parts).toEqual([{ text: 'M1' }]);
-      expect(history[3].parts).toEqual([{ text: 'M2' }]);
-    });
-
-    it('should merge with last history entry if it is also a model output', async () => {
-      // @ts-expect-error Accessing private property for test setup
-      chat.history = [
-        userInput,
-        { role: 'model', parts: [{ text: 'Initial Model Output' }] },
-      ]; // Prime the history
-=======
 
       vi.mocked(mockContentGenerator.generateContentStream).mockResolvedValue(
         streamWithToolCall,
@@ -640,7 +438,7 @@
       ).resolves.not.toThrow();
 
       // 3. Verify history was recorded correctly
-      const history = chat.getHistory();
+      const history = await chat.getHistory();
       expect(history.length).toBe(2); // user turn + model turn
       const modelTurn = history[1]!;
       expect(modelTurn?.parts?.length).toBe(1); // The empty part is discarded
@@ -717,46 +515,11 @@
           ],
         } as unknown as GenerateContentResponse;
       })();
->>>>>>> 514767c8
 
       vi.mocked(mockContentGenerator.generateContentStream).mockResolvedValue(
         streamWithInvalidEnd,
       );
 
-<<<<<<< HEAD
-      // Reset and set up a more realistic scenario for merging with existing history
-      setupChat(false, []);
-      const firstUserInput: Content = {
-        role: 'user',
-        parts: [{ text: 'First user input' }],
-      };
-      const firstModelOutput: Content[] = [
-        { role: 'model', parts: [{ text: 'First model response' }] },
-      ];
-      // @ts-expect-error Accessing private method for testing purposes
-      chat.recordHistory(firstUserInput, firstModelOutput);
-
-      const secondUserInput: Content = {
-        role: 'user',
-        parts: [{ text: 'Second user input' }],
-      };
-      const secondModelOutput: Content[] = [
-        { role: 'model', parts: [{ text: 'Second model response part 1' }] },
-        { role: 'model', parts: [{ text: 'Second model response part 2' }] },
-      ];
-      // @ts-expect-error Accessing private method for testing purposes
-      chat.recordHistory(secondUserInput, secondModelOutput);
-
-      const finalHistory = await chat.getHistory();
-      expect(finalHistory.length).toBe(4); // user1, model1, user2, model2(consolidated)
-      expect(finalHistory[0]).toEqual(firstUserInput);
-      expect(finalHistory[1]).toEqual(firstModelOutput[0]);
-      expect(finalHistory[2]).toEqual(secondUserInput);
-      expect(finalHistory[3].role).toBe('model');
-      expect(finalHistory[3].parts).toEqual([
-        { text: 'Second model response part 1Second model response part 2' },
-      ]);
-=======
       // 2. Action & Assert: The stream should complete without throwing an error.
       const stream = await chat.sendMessageStream(
         { message: 'test message' },
@@ -771,12 +534,11 @@
       ).resolves.not.toThrow();
 
       // 3. Verify history was recorded correctly with only the valid part.
-      const history = chat.getHistory();
+      const history = await chat.getHistory();
       expect(history.length).toBe(2); // user turn + model turn
       const modelTurn = history[1]!;
       expect(modelTurn?.parts?.length).toBe(1);
       expect(modelTurn?.parts![0]!.text).toBe('Initial valid content...');
->>>>>>> 514767c8
     });
     it('should not consolidate text into a part that also contains a functionCall', async () => {
       // 1. Mock the API to stream a malformed part followed by a valid text part.
@@ -810,23 +572,9 @@
         } as unknown as GenerateContentResponse;
       })();
 
-<<<<<<< HEAD
-    it('should correctly merge consolidated new output with existing model history', async () => {
-      // Setup: history ends with a model turn
-      const initialUser: Content = {
-        role: 'user',
-        parts: [{ text: 'Initial user query' }],
-      };
-      const initialModel: Content = {
-        role: 'model',
-        parts: [{ text: 'Initial model answer.' }],
-      };
-      setupChat(false, [initialUser, initialModel]);
-=======
       vi.mocked(mockContentGenerator.generateContentStream).mockResolvedValue(
         multiChunkStream,
       );
->>>>>>> 514767c8
 
       // 2. Action: Send a message and consume the stream.
       const stream = await chat.sendMessageStream(
@@ -837,100 +585,12 @@
         // Consume the stream to trigger history recording.
       }
 
-<<<<<<< HEAD
-      // @ts-expect-error Accessing private method for testing purposes
-      chat.recordHistory(currentUserInput, newModelParts);
-      const history = await chat.getHistory();
-
-      // Expected: initialUser, initialModel, currentUserInput, consolidatedNewModelParts
-      expect(history.length).toBe(4);
-      expect(history[0]).toEqual(initialUser);
-      expect(history[1]).toEqual(initialModel);
-      expect(history[2]).toEqual(currentUserInput);
-      expect(history[3].role).toBe('model');
-      expect(history[3].parts).toEqual([
-        { text: 'Part A of new answer.Part B of new answer.' },
-      ]);
-    });
-
-    it('should handle empty modelOutput array', async () => {
-      // @ts-expect-error Accessing private method for testing purposes
-      chat.recordHistory(userInput, []);
-      const history = await chat.getHistory();
-      // If modelOutput is empty, it might push a default empty model part depending on isFunctionResponse
-      // Assuming isFunctionResponse(userInput) is false for this simple text input
-=======
       // 3. Assert: Check that the final history was not incorrectly consolidated.
-      const history = chat.getHistory();
-
->>>>>>> 514767c8
+      const history = await chat.getHistory();
+
       expect(history.length).toBe(2);
       const modelTurn = history[1]!;
 
-<<<<<<< HEAD
-    it('should handle aggregating modelOutput', async () => {
-      const modelOutputUndefinedParts: Content[] = [
-        { role: 'model', parts: [{ text: 'First model part' }] },
-        { role: 'model', parts: [{ text: 'Second model part' }] },
-        { role: 'model', parts: undefined as unknown as Part[] }, // Test undefined parts
-        { role: 'model', parts: [{ text: 'Third model part' }] },
-        { role: 'model', parts: [] }, // Test empty parts array
-      ];
-      // @ts-expect-error Accessing private method for testing purposes
-      chat.recordHistory(userInput, modelOutputUndefinedParts);
-      const history = await chat.getHistory();
-      expect(history.length).toBe(5);
-      expect(history[0]).toEqual(userInput);
-      expect(history[1].role).toBe('model');
-      expect(history[1].parts).toEqual([
-        { text: 'First model partSecond model part' },
-      ]);
-      expect(history[2].role).toBe('model');
-      expect(history[2].parts).toBeUndefined();
-      expect(history[3].role).toBe('model');
-      expect(history[3].parts).toEqual([{ text: 'Third model part' }]);
-      expect(history[4].role).toBe('model');
-      expect(history[4].parts).toEqual([]);
-    });
-
-    it('should handle modelOutput with parts being undefined or empty (if they pass initial every check)', async () => {
-      const modelOutputUndefinedParts: Content[] = [
-        { role: 'model', parts: [{ text: 'Text part' }] },
-        { role: 'model', parts: undefined as unknown as Part[] }, // Test undefined parts
-        { role: 'model', parts: [] }, // Test empty parts array
-      ];
-      // @ts-expect-error Accessing private method for testing purposes
-      chat.recordHistory(userInput, modelOutputUndefinedParts);
-      const history = await chat.getHistory();
-      expect(history.length).toBe(4); // userInput, model1 (text), model2 (undefined parts), model3 (empty parts)
-      expect(history[0]).toEqual(userInput);
-      expect(history[1].role).toBe('model');
-      expect(history[1].parts).toEqual([{ text: 'Text part' }]);
-      expect(history[2].role).toBe('model');
-      expect(history[2].parts).toBeUndefined();
-      expect(history[3].role).toBe('model');
-      expect(history[3].parts).toEqual([]);
-    });
-
-    it('should correctly handle automaticFunctionCallingHistory', async () => {
-      const afcHistory: Content[] = [
-        { role: 'user', parts: [{ text: 'AFC User' }] },
-        { role: 'model', parts: [{ text: 'AFC Model' }] },
-      ];
-      const modelOutput: Content[] = [
-        { role: 'model', parts: [{ text: 'Regular Model Output' }] },
-      ];
-      // @ts-expect-error Accessing private method for testing purposes
-      chat.recordHistory(userInput, modelOutput, afcHistory);
-      const history = await chat.getHistory();
-      expect(history.length).toBe(3);
-      expect(history[0]).toEqual(afcHistory[0]);
-      expect(history[1]).toEqual(afcHistory[1]);
-      expect(history[2]).toEqual(modelOutput[0]);
-    });
-
-    it('should add userInput if AFC history is present but empty', async () => {
-=======
       // CRUCIAL ASSERTION: There should be two separate parts.
       // The old, non-strict logic would incorrectly merge them, resulting in one part.
       expect(modelTurn?.parts?.length).toBe(2);
@@ -976,7 +636,7 @@
       }
 
       // 3. Assert: Check that the final history was correctly consolidated.
-      const history = chat.getHistory();
+      const history = await chat.getHistory();
       expect(history.length).toBe(2);
       const modelTurn = history[1]!;
       expect(modelTurn?.parts?.length).toBe(1);
@@ -1033,7 +693,7 @@
       }
 
       // 3. Assert: Check that the final history was correctly consolidated.
-      const history = chat.getHistory();
+      const history = await chat.getHistory();
 
       // The history should contain the user's turn and ONE consolidated model turn.
       expect(history.length).toBe(2);
@@ -1080,7 +740,7 @@
       }
 
       // 3. Assert: Check the final state of the history.
-      const history = chat.getHistory();
+      const history = await chat.getHistory();
 
       // The history should contain two turns: the user's message and the model's response.
       expect(history.length).toBe(2);
@@ -1115,7 +775,7 @@
           ],
         },
       ];
-      chat.setHistory(initialHistory);
+      await chat.setHistory(initialHistory);
 
       // 2. Mock the API to return an empty/thought-only stream.
       const emptyStreamResponse = (async function* () {
@@ -1149,7 +809,7 @@
       }
 
       // 4. Assert: The history should now have four valid, alternating turns.
-      const history = chat.getHistory();
+      const history = await chat.getHistory();
       expect(history.length).toBe(4);
 
       // The final turn must be the empty model placeholder.
@@ -1209,13 +869,12 @@
       parts: [{ text: 'User input' }],
     };
 
-    it('should consolidate all consecutive model turns into a single turn', () => {
+    it('should consolidate all consecutive model turns into a single turn', async () => {
       const userInput: Content = {
         role: 'user',
         parts: [{ text: 'User input' }],
       };
       // This simulates a multi-part model response with different part types.
->>>>>>> 514767c8
       const modelOutput: Content[] = [
         { role: 'model', parts: [{ text: 'Thinking...' }] },
         {
@@ -1223,20 +882,14 @@
           parts: [{ functionCall: { name: 'do_stuff', args: {} } }],
         },
       ];
-<<<<<<< HEAD
-      // @ts-expect-error Accessing private method for testing purposes
-      chat.recordHistory(userInput, modelOutput, []); // Empty AFC history
-      const history = await chat.getHistory();
-=======
 
       // @ts-expect-error Accessing private method for testing
       chat.recordHistory(userInput, modelOutput);
-      const history = chat.getHistory();
+      const history = await chat.getHistory();
 
       // The history should contain the user's turn and ONE consolidated model turn.
       // The old code would fail here, resulting in a length of 3.
       //expect(history).toBe([]);
->>>>>>> 514767c8
       expect(history.length).toBe(2);
 
       const modelTurn = history[1]!;
@@ -1248,35 +901,7 @@
       expect(modelTurn?.parts![1]!.functionCall).toBeDefined();
     });
 
-<<<<<<< HEAD
-    it('should skip "thought" content from modelOutput', async () => {
-      const modelOutputWithThought: Content[] = [
-        {
-          role: 'model',
-          parts: [{ thought: true }, { text: 'Visible text' }],
-        },
-        { role: 'model', parts: [{ text: 'Another visible text' }] },
-      ];
-      // @ts-expect-error Accessing private method for testing purposes
-      chat.recordHistory(userInput, modelOutputWithThought);
-      const history = await chat.getHistory();
-      expect(history.length).toBe(2); // User input + consolidated model output
-      expect(history[0]).toEqual(userInput);
-      expect(history[1].role).toBe('model');
-      // The 'thought' part is skipped, 'Another visible text' becomes the first part.
-      expect(history[1].parts).toEqual([{ text: 'Another visible text' }]);
-    });
-
-    it('should skip "thought" content even if it is the only content', async () => {
-      const modelOutputOnlyThought: Content[] = [
-        { role: 'model', parts: [{ thought: true }] },
-      ];
-      // @ts-expect-error Accessing private method for testing purposes
-      chat.recordHistory(userInput, modelOutputOnlyThought);
-      const history = await chat.getHistory();
-      expect(history.length).toBe(1); // User input + default empty model part
-=======
-    it('should add a placeholder model turn when a tool call is followed by an empty response', () => {
+    it('should add a placeholder model turn when a tool call is followed by an empty response', async () => {
       // 1. Setup: A history where the model has just made a function call.
       const initialHistory: Content[] = [
         { role: 'user', parts: [{ text: 'Initial prompt' }] },
@@ -1285,7 +910,7 @@
           parts: [{ functionCall: { name: 'test_tool', args: {} } }],
         },
       ];
-      chat.setHistory(initialHistory);
+      await chat.setHistory(initialHistory);
 
       // 2. Action: The user provides the tool's response, and the model's
       // final output is empty (e.g., just a thought, which gets filtered out).
@@ -1301,7 +926,7 @@
       ]);
 
       // 3. Assert: The history should now have four valid, alternating turns.
-      const history = chat.getHistory();
+      const history = await chat.getHistory();
       expect(history.length).toBe(4);
 
       // The final turn must be the empty model placeholder.
@@ -1315,84 +940,45 @@
       expect(secondToLastTurn?.parts![0]!.functionResponse).toBeDefined();
     });
 
-    it('should add user input and a single model output to history', () => {
+    it('should add user input and a single model output to history', async () => {
       const modelOutput: Content[] = [
         { role: 'model', parts: [{ text: 'Model output' }] },
       ];
       // @ts-expect-error Accessing private method for testing
       chat.recordHistory(userInput, modelOutput);
-      const history = chat.getHistory();
+      const history = await chat.getHistory();
       expect(history.length).toBe(2);
->>>>>>> 514767c8
       expect(history[0]).toEqual(userInput);
       expect(history[1]).toEqual(modelOutput[0]);
     });
 
-<<<<<<< HEAD
-    it('should correctly consolidate text parts when a thought part is in between', async () => {
-      const modelOutputMixed: Content[] = [
-=======
-    it('should consolidate adjacent text parts from multiple content objects', () => {
+    it('should consolidate adjacent text parts from multiple content objects', async () => {
       const modelOutput: Content[] = [
->>>>>>> 514767c8
         { role: 'model', parts: [{ text: 'Part 1.' }] },
         { role: 'model', parts: [{ text: ' Part 2.' }] },
         { role: 'model', parts: [{ text: ' Part 3.' }] },
       ];
-<<<<<<< HEAD
-      // @ts-expect-error Accessing private method for testing purposes
-      chat.recordHistory(userInput, modelOutputMixed);
-      const history = await chat.getHistory();
-=======
       // @ts-expect-error Accessing private method for testing
       chat.recordHistory(userInput, modelOutput);
-      const history = chat.getHistory();
->>>>>>> 514767c8
+      const history = await chat.getHistory();
       expect(history.length).toBe(2);
       expect(history[1]!.role).toBe('model');
       expect(history[1]!.parts).toEqual([{ text: 'Part 1. Part 2. Part 3.' }]);
     });
 
-<<<<<<< HEAD
-    it('should handle multiple thought parts correctly', async () => {
-      const modelOutputMultipleThoughts: Content[] = [
-        { role: 'model', parts: [{ thought: true }] },
-        { role: 'model', parts: [{ text: 'Visible 1' }] },
-        { role: 'model', parts: [{ thought: true }] },
-        { role: 'model', parts: [{ text: 'Visible 2' }] },
-      ];
-      // @ts-expect-error Accessing private method for testing purposes
-      chat.recordHistory(userInput, modelOutputMultipleThoughts);
-      const history = await chat.getHistory();
-=======
-    it('should add an empty placeholder turn if modelOutput is empty', () => {
+    it('should add an empty placeholder turn if modelOutput is empty', async () => {
       // This simulates receiving a pre-filtered, thought-only response.
       const emptyModelOutput: Content[] = [];
       // @ts-expect-error Accessing private method for testing
       chat.recordHistory(userInput, emptyModelOutput);
-      const history = chat.getHistory();
->>>>>>> 514767c8
+      const history = await chat.getHistory();
       expect(history.length).toBe(2);
       expect(history[0]).toEqual(userInput);
       expect(history[1]!.role).toBe('model');
       expect(history[1]!.parts).toEqual([]);
     });
 
-<<<<<<< HEAD
-    it('should handle thought part at the end of outputContents', async () => {
-      const modelOutputThoughtAtEnd: Content[] = [
-        { role: 'model', parts: [{ text: 'Visible text' }] },
-        { role: 'model', parts: [{ thought: true }] },
-      ];
-      // @ts-expect-error Accessing private method for testing purposes
-      chat.recordHistory(userInput, modelOutputThoughtAtEnd);
-      const history = await chat.getHistory();
-      expect(history.length).toBe(2);
-      expect(history[0]).toEqual(userInput);
-      expect(history[1].role).toBe('model');
-      expect(history[1].parts).toEqual([{ text: 'Visible text' }]);
-=======
-    it('should preserve model outputs with undefined or empty parts arrays', () => {
+    it('should preserve model outputs with undefined or empty parts arrays', async () => {
       const malformedOutput: Content[] = [
         { role: 'model', parts: [{ text: 'Text part' }] },
         { role: 'model', parts: undefined as unknown as Part[] },
@@ -1400,15 +986,14 @@
       ];
       // @ts-expect-error Accessing private method for testing
       chat.recordHistory(userInput, malformedOutput);
-      const history = chat.getHistory();
+      const history = await chat.getHistory();
       expect(history.length).toBe(4); // userInput + 3 model turns
       expect(history[1]!.parts).toEqual([{ text: 'Text part' }]);
       expect(history[2]!.parts).toBeUndefined();
       expect(history[3]!.parts).toEqual([]);
->>>>>>> 514767c8
-    });
-
-    it('should not consolidate content with different roles', () => {
+    });
+
+    it('should not consolidate content with different roles', async () => {
       const mixedOutput: Content[] = [
         { role: 'model', parts: [{ text: 'Model 1' }] },
         { role: 'user', parts: [{ text: 'Unexpected User' }] },
@@ -1416,7 +1001,7 @@
       ];
       // @ts-expect-error Accessing private method for testing
       chat.recordHistory(userInput, mixedOutput);
-      const history = chat.getHistory();
+      const history = await chat.getHistory();
       expect(history.length).toBe(4); // userInput, model1, unexpected_user, model2
       expect(history[1]).toEqual(mixedOutput[0]);
       expect(history[2]).toEqual(mixedOutput[1]);
@@ -1424,116 +1009,32 @@
     });
   });
   describe('addHistory', () => {
-    describe('Normal Mode', () => {
-      beforeEach(() => setupChat(false));
-
-      it('should add a new content item to the history', async () => {
-        const newContent: Content = {
-          role: 'user',
-          parts: [{ text: 'A new message' }],
-        };
-        await chat.addHistory(newContent);
-        const history = await chat.getHistory();
-        expect(history.length).toBe(1);
-        expect(history[0]).toEqual(newContent);
-      });
-
-      it('should add multiple items correctly', async () => {
-        const content1: Content = {
-          role: 'user',
-          parts: [{ text: 'Message 1' }],
-        };
-        const content2: Content = {
-          role: 'model',
-          parts: [{ text: 'Message 2' }],
-        };
-        await chat.addHistory(content1);
-        await chat.addHistory(content2);
-        const history = await chat.getHistory();
-        expect(history.length).toBe(2);
-        expect(history[0]).toEqual(content1);
-        expect(history[1]).toEqual(content2);
-      });
-    });
-
-    describe('ADK Mode', () => {
-      beforeEach(() => setupChat(true));
-
-      it('should append an event to the ADK session', async () => {
-        const newContent: Content = {
-          role: 'user',
-          parts: [{ text: 'A new message for ADK' }],
-        };
-        await chat.addHistory(newContent);
-
-        expect(mockRunner.sessionService.getSession).toHaveBeenCalledWith({
-          appName: 'GeminiCLI',
-          userId: 'placeholder',
-          sessionId: expect.any(String),
-        });
-        expect(mockRunner.sessionService.appendEvent).toHaveBeenCalledTimes(1);
-        const expectedEvent = new Event({ content: newContent });
-        expect(mockRunner.sessionService.appendEvent).toHaveBeenCalledWith({
-          session: mockSession,
-          event: expect.objectContaining({
-            content: expectedEvent.content,
-          }),
-        });
-      });
-    });
-  });
-
-  describe('setHistory', () => {
-    const historyToSet: Content[] = [
-      { role: 'user', parts: [{ text: 'First message' }] },
-      { role: 'model', parts: [{ text: 'First response' }] },
-    ];
-
-    describe('Normal Mode', () => {
-      beforeEach(() => setupChat(false));
-
-      it('should replace the existing history', async () => {
-        await chat.addHistory({
-          role: 'user',
-          parts: [{ text: 'Old message' }],
-        });
-        await chat.setHistory(historyToSet);
-        const history = await chat.getHistory();
-        expect(history).toEqual(historyToSet);
-      });
-
-      it('should set history when it is initially empty', async () => {
-        await chat.setHistory(historyToSet);
-        const history = await chat.getHistory();
-        expect(history).toEqual(historyToSet);
-      });
-    });
-
-    describe('ADK Mode', () => {
-      beforeEach(() => setupChat(true));
-
-      it('should append all history items as events to the ADK session', async () => {
-        await chat.setHistory(historyToSet);
-
-        expect(mockRunner.sessionService.getSession).toHaveBeenCalledWith({
-          appName: 'GeminiCLI',
-          userId: 'placeholder',
-          sessionId: expect.any(String),
-        });
-        expect(mockRunner.sessionService.appendEvent).toHaveBeenCalledTimes(
-          historyToSet.length,
-        );
-
-        for (const content of historyToSet) {
-          const expectedEvent = new Event({ content });
-          expect(mockRunner.sessionService.appendEvent).toHaveBeenCalledWith({
-            session: mockSession,
-            event: expect.objectContaining({
-              content: expectedEvent.content,
-            }),
-          });
-        }
-      });
+    it('should add a new content item to the history', async () => {
+      const newContent: Content = {
+        role: 'user',
+        parts: [{ text: 'A new message' }],
+      };
+      await chat.addHistory(newContent);
+      const history = await chat.getHistory();
+      expect(history.length).toBe(1);
+      expect(history[0]).toEqual(newContent);
+    });
+
+    it('should add multiple items correctly', async () => {
+      const content1: Content = {
+        role: 'user',
+        parts: [{ text: 'Message 1' }],
+      };
+      const content2: Content = {
+        role: 'model',
+        parts: [{ text: 'Message 2' }],
+      };
+      await chat.addHistory(content1);
+      await chat.addHistory(content2);
+      const history = await chat.getHistory();
+      expect(history.length).toBe(2);
+      expect(history[0]).toEqual(content1);
+      expect(history[1]).toEqual(content2);
     });
   });
 
@@ -1635,7 +1136,7 @@
       ).toBe(true);
 
       // Check that history was recorded correctly once, with no duplicates.
-      const history = chat.getHistory();
+      const history = await chat.getHistory();
       expect(history.length).toBe(2);
       expect(history[0]).toEqual({
         role: 'user',
@@ -1688,7 +1189,7 @@
       expect(mockLogContentRetryFailure).toHaveBeenCalledTimes(1);
 
       // History should be clean, as if the failed turn never happened.
-      const history = chat.getHistory();
+      const history = await chat.getHistory();
       expect(history.length).toBe(0);
     });
   });
@@ -1698,7 +1199,7 @@
       { role: 'user', parts: [{ text: 'First question' }] },
       { role: 'model', parts: [{ text: 'First answer' }] },
     ];
-    chat.setHistory(initialHistory);
+    await chat.setHistory(initialHistory);
 
     // 2. Mock the API to fail once with an empty stream, then succeed.
     vi.mocked(mockContentGenerator.generateContentStream)
@@ -1733,7 +1234,7 @@
     }
 
     // 4. Assert the final history and metrics
-    const history = chat.getHistory();
+    const history = await chat.getHistory();
     expect(history.length).toBe(4);
 
     // Assert that the correct metrics were reported for one empty-stream retry
@@ -1895,7 +1396,7 @@
       ),
     ).toBe(true);
 
-    const history = chat.getHistory();
+    const history = await chat.getHistory();
     expect(history.length).toBe(2);
 
     // Explicitly verify the structure of each part to satisfy TypeScript
@@ -1989,7 +1490,7 @@
     await secondStreamIterator.next(); // This finishes the iterator.
 
     // 11. Final check on history.
-    const history = chat.getHistory();
+    const history = await chat.getHistory();
     expect(history.length).toBe(4);
 
     const turn4 = history[3];
@@ -2220,7 +1721,7 @@
     expect(events.some((e) => e.type === StreamEventType.RETRY)).toBe(true);
 
     // Check the final recorded history
-    const history = chat.getHistory();
+    const history = await chat.getHistory();
     expect(history.length).toBe(2); // user turn + final model turn
 
     const modelTurn = history[1]!;
@@ -2233,8 +1734,8 @@
   });
 
   describe('stripThoughtsFromHistory', () => {
-    it('should strip thought signatures', () => {
-      chat.setHistory([
+    it('should strip thought signatures', async () => {
+      await chat.setHistory([
         {
           role: 'user',
           parts: [{ text: 'hello' }],
@@ -2253,7 +1754,7 @@
 
       chat.stripThoughtsFromHistory();
 
-      expect(chat.getHistory()).toEqual([
+      expect(await chat.getHistory()).toEqual([
         {
           role: 'user',
           parts: [{ text: 'hello' }],
