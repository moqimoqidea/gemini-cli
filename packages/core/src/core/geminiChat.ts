/**
 * @license
 * Copyright 2025 Google LLC
 * SPDX-License-Identifier: Apache-2.0
 */

// DISCLAIMER: This is a copied version of https://github.com/googleapis/js-genai/blob/main/src/chats.ts with the intention of working around a key bug
// where function responses are not treated as "valid" responses: https://b.corp.google.com/issues/420354090

import type {
  GenerateContentResponse,
  Content,
  GenerateContentConfig,
  SendMessageParameters,
  Part,
  Tool,
} from '@google/genai';
import { toParts } from '../code_assist/converter.js';
import { createUserContent } from '@google/genai';
import { retryWithBackoff } from '../utils/retry.js';
import type { Config } from '../config/config.js';
import {
  DEFAULT_GEMINI_FLASH_MODEL,
  getEffectiveModel,
} from '../config/models.js';
<<<<<<< HEAD
import {
  AdkToolAdapter,
  type AnyDeclarativeTool,
  hasCycleInSchema,
  MUTATOR_KINDS,
} from '../tools/tools.js';
=======
import { hasCycleInSchema } from '../tools/tools.js';
>>>>>>> 92dbdbb9
import type { StructuredError } from './turn.js';
import { toGenerateContentResponse } from './responseConverter.js';
import {
  LlmAgent,
  InMemoryRunner,
  type Event,
  createEvent,
  type Session,
} from '@google/adk';
import type { ToolRegistry } from '../tools/tool-registry.js';
import type { CompletedToolCall } from './coreToolScheduler.js';
import {
  logContentRetry,
  logContentRetryFailure,
} from '../telemetry/loggers.js';
import { ChatRecordingService } from '../services/chatRecordingService.js';
import { MessageBusPlugin } from '../confirmation-bus/message-bus-plugin.js';
import {
  ContentRetryEvent,
  ContentRetryFailureEvent,
} from '../telemetry/types.js';
import { handleFallback } from '../fallback/handler.js';
import { isFunctionResponse } from '../utils/messageInspectors.js';
import { partListUnionToString } from './geminiRequest.js';
import * as os from 'node:os';
import { randomUUID } from 'node:crypto';
import { uiTelemetryService } from '../telemetry/uiTelemetry.js';

export enum StreamEventType {
  /** A regular content chunk from the API. */
  CHUNK = 'chunk',
  /** A signal that a retry is about to happen. The UI should discard any partial
   * content from the attempt that just failed. */
  RETRY = 'retry',
}

export type StreamEvent =
  | { type: StreamEventType.CHUNK; value: GenerateContentResponse }
  | { type: StreamEventType.RETRY };

/**
 * Options for retrying due to invalid content from the model.
 */
interface ContentRetryOptions {
  /** Total number of attempts to make (1 initial + N retries). */
  maxAttempts: number;
  /** The base delay in milliseconds for linear backoff. */
  initialDelayMs: number;
}

const INVALID_CONTENT_RETRY_OPTIONS: ContentRetryOptions = {
  maxAttempts: 2, // 1 initial call + 1 retry
  initialDelayMs: 500,
};

/**
 * Returns true if the response is valid, false otherwise.
 */
function isValidResponse(response: GenerateContentResponse): boolean {
  if (response.candidates === undefined || response.candidates.length === 0) {
    return false;
  }
  const content = response.candidates[0]?.content;
  if (content === undefined) {
    return false;
  }
  return isValidContent(content);
}

export function isValidNonThoughtTextPart(part: Part): boolean {
  return (
    typeof part.text === 'string' &&
    !part.thought &&
    // Technically, the model should never generate parts that have text and
    //  any of these but we don't trust them so check anyways.
    !part.functionCall &&
    !part.functionResponse &&
    !part.inlineData &&
    !part.fileData
  );
}

function isValidContent(content: Content): boolean {
  if (content.parts === undefined || content.parts.length === 0) {
    return false;
  }
  for (const part of content.parts) {
    if (part === undefined || Object.keys(part).length === 0) {
      return false;
    }
    if (!part.thought && part.text !== undefined && part.text === '') {
      return false;
    }
  }
  return true;
}

/**
 * Validates the history contains the correct roles.
 *
 * @throws Error if the history does not start with a user turn.
 * @throws Error if the history contains an invalid role.
 */
function validateHistory(history: Content[]) {
  for (const content of history) {
    if (content.role !== 'user' && content.role !== 'model') {
      throw new Error(`Role must be user or model, but got ${content.role}.`);
    }
  }
}

/**
 * Extracts the curated (valid) history from a comprehensive history.
 *
 * @remarks
 * The model may sometimes generate invalid or empty contents(e.g., due to safety
 * filters or recitation). Extracting valid turns from the history
 * ensures that subsequent requests could be accepted by the model.
 */
function extractCuratedHistory(comprehensiveHistory: Content[]): Content[] {
  if (comprehensiveHistory === undefined || comprehensiveHistory.length === 0) {
    return [];
  }
  const curatedHistory: Content[] = [];
  const length = comprehensiveHistory.length;
  let i = 0;
  while (i < length) {
    if (comprehensiveHistory[i].role === 'user') {
      curatedHistory.push(comprehensiveHistory[i]);
      i++;
    } else {
      const modelOutput: Content[] = [];
      let isValid = true;
      while (i < length && comprehensiveHistory[i].role === 'model') {
        modelOutput.push(comprehensiveHistory[i]);
        if (isValid && !isValidContent(comprehensiveHistory[i])) {
          isValid = false;
        }
        i++;
      }
      if (isValid) {
        curatedHistory.push(...modelOutput);
      }
    }
  }
  return curatedHistory;
}

/**
 * Custom error to signal that a stream completed with invalid content,
 * which should trigger a retry.
 */
export class InvalidStreamError extends Error {
  readonly type: 'NO_FINISH_REASON' | 'NO_RESPONSE_TEXT';

  constructor(message: string, type: 'NO_FINISH_REASON' | 'NO_RESPONSE_TEXT') {
    super(message);
    this.name = 'InvalidStreamError';
    this.type = type;
  }
}

/**
 * Chat session that enables sending messages to the model with previous
 * conversation context.
 *
 * @remarks
 * The session maintains all the turns between user and model.
 */
export class GeminiChat {
  // A promise to represent the current state of the message being sent to the
  // model.
  private sendPromise: Promise<void> = Promise.resolve();
  private readonly chatRecordingService: ChatRecordingService;

  // ADK-related
  private adkMode: boolean = false;
  private runner: InMemoryRunner | undefined;
  private agent: LlmAgent | undefined;
  private sessionId: string | undefined;
  private userId: string | undefined;
  private appName: string = 'GeminiCLI';

  constructor(
    private readonly config: Config,
    private readonly generationConfig: GenerateContentConfig = {},
    toolRegistry: ToolRegistry,
    private history: Content[] = [],
  ) {
    this.adkMode = config.getAdkMode();

    if (this.adkMode) {
      console.log('ADK MODE IS ON');
      // We need to pop off a bunch of attrs that LlmAgent isn't expecting
      const {
        tools: _tools, // This is really a list of functionDeclarations
        systemInstruction,
        ...adkGenerationConfig
      } = this.generationConfig;

      const adkTools = toolRegistry
        .getAllTools()
        .map((tool) => new AdkToolAdapter(tool as AnyDeclarativeTool));

      this.agent = new LlmAgent({
        name: this.appName,
        model: this.config.getModel(),
        instruction: systemInstruction as string,
        tools: adkTools,
        // The `as any` is a workaround for a type incompatibility issue.
        // This project and its dependency `@google/adk` both have a dependency
        // on `@google/genai`. Due to how node modules are resolved, TypeScript
        // sees two different versions of the `GenerateContentConfig` type and
        // considers them incompatible.
        // This cast bypasses the compile-time error. The underlying
        // objects are structurally compatible at runtime.
        // eslint-disable-next-line @typescript-eslint/no-explicit-any
        generateContentConfig: adkGenerationConfig as any,
      });

      const messageBusPlugin = new MessageBusPlugin(
        this.config.getMessageBus(),
      );
      this.runner = new InMemoryRunner({
        agent: this.agent,
        appName: this.appName,
        plugins: [messageBusPlugin],
      });
    }

    this.chatRecordingService = new ChatRecordingService(config);
    this.chatRecordingService.initialize();
  }

  private async maybeSetSession(): Promise<string> {
    if (this.sessionId === undefined) {
      this.userId = os.userInfo().username || randomUUID();
      const session = await this.runner?.sessionService.createSession({
        appName: this.appName,
        userId: this.userId,
        sessionId: this.config.getSessionId(),
      });
      this.sessionId = session!.id;
    }
    return this.sessionId!;
  }

  private async getSession(): Promise<Session> {
    const sessionId = await this.maybeSetSession();
    const session = await this.runner!.sessionService.getSession({
      appName: this.appName,
      userId: this.userId!,
      sessionId,
    });
    if (!session) {
      // Something's gone wrong; this should have been initialized.
      throw new Error(
        'Could not find initialized ADK session; please restart.',
      );
    }
    return session;
  }

  setSystemInstruction(sysInstr: string) {
    this.generationConfig.systemInstruction = sysInstr;
    if (this.adkMode) {
      this.agent!.instruction = sysInstr;
    }
  }

  /**
   * Sends a message to the model and returns the response in chunks.
   *
   * @remarks
   * This method will wait for the previous message to be processed before
   * sending the next message.
   *
   * @see {@link Chat#sendMessage} for non-streaming method.
   * @param params - parameters for sending the message.
   * @return The model's response.
   *
   * @example
   * ```ts
   * const chat = ai.chats.create({model: 'gemini-2.0-flash'});
   * const response = await chat.sendMessageStream({
   * message: 'Why is the sky blue?'
   * });
   * for await (const chunk of response) {
   * console.log(chunk.text);
   * }
   * ```
   */
  async sendMessageStream(
    model: string,
    params: SendMessageParameters,
    prompt_id: string,
  ): Promise<AsyncGenerator<StreamEvent>> {
    await this.sendPromise;
    if (this.adkMode) {
      await this.maybeSetSession();
    }

    let streamDoneResolver: () => void;
    const streamDonePromise = new Promise<void>((resolve) => {
      streamDoneResolver = resolve;
    });
    this.sendPromise = streamDonePromise;

    const userContent = createUserContent(params.message);

    // Record user input - capture complete message with all parts (text, files, images, etc.)
    // but skip recording function responses (tool call results) as they should be stored in tool call records
    if (!isFunctionResponse(userContent)) {
      const userMessage = Array.isArray(params.message)
        ? params.message
        : [params.message];
      const userMessageContent = partListUnionToString(toParts(userMessage));
      this.chatRecordingService.recordMessage({
        model,
        type: 'user',
        content: userMessageContent,
      });
    }

    // Add user content to history ONCE before any attempts.
    this.history.push(userContent);
    const requestContents = await this.getHistory(true);

    // eslint-disable-next-line @typescript-eslint/no-this-alias
    const self = this;
    return (async function* () {
      try {
        let lastError: unknown = new Error('Request failed after all retries.');

        for (
          let attempt = 0;
          attempt < INVALID_CONTENT_RETRY_OPTIONS.maxAttempts;
          attempt++
        ) {
          try {
            if (attempt > 0) {
              yield { type: StreamEventType.RETRY };
            }

            // If this is a retry, set temperature to 1 to encourage different output.
            const currentParams = { ...params };
            if (attempt > 0) {
              currentParams.config = {
                ...currentParams.config,
                temperature: 1,
              };
            }

            const stream = await self.makeApiCallAndProcessStream(
              model,
              requestContents,
              currentParams,
              prompt_id,
              userContent,
            );

            for await (const chunk of stream) {
              yield { type: StreamEventType.CHUNK, value: chunk };
            }

            lastError = null;
            break;
          } catch (error) {
            lastError = error;
            const isContentError = error instanceof InvalidStreamError;

            if (isContentError) {
              // Check if we have more attempts left.
              if (attempt < INVALID_CONTENT_RETRY_OPTIONS.maxAttempts - 1) {
                logContentRetry(
                  self.config,
                  new ContentRetryEvent(
                    attempt,
                    (error as InvalidStreamError).type,
                    INVALID_CONTENT_RETRY_OPTIONS.initialDelayMs,
                    model,
                  ),
                );
                await new Promise((res) =>
                  setTimeout(
                    res,
                    INVALID_CONTENT_RETRY_OPTIONS.initialDelayMs *
                      (attempt + 1),
                  ),
                );
                continue;
              }
            }
            break;
          }
        }

        if (lastError) {
          if (lastError instanceof InvalidStreamError) {
            logContentRetryFailure(
              self.config,
              new ContentRetryFailureEvent(
                INVALID_CONTENT_RETRY_OPTIONS.maxAttempts,
                (lastError as InvalidStreamError).type,
                model,
              ),
            );
          }
          throw lastError;
        }
      } finally {
        streamDoneResolver!();
      }
    })();
  }

  private async makeApiCallAndProcessStream(
    model: string,
    requestContents: Content[],
    params: SendMessageParameters,
    prompt_id: string,
    userContent: Content,
  ): Promise<AsyncGenerator<GenerateContentResponse>> {
    const apiCall = () => {
      const modelToUse = getEffectiveModel(
        this.config.isInFallbackMode(),
        model,
      );

      if (
        this.config.getQuotaErrorOccurred() &&
        modelToUse === DEFAULT_GEMINI_FLASH_MODEL
      ) {
        throw new Error(
          'Please submit a new query to continue with the Flash model.',
        );
      }

      if (this.adkMode) {
        return this.generateContentStream(userContent, modelToUse);
      } else {
        return this.config.getContentGenerator().generateContentStream(
          {
            model: modelToUse,
            contents: requestContents,
            config: { ...this.generationConfig, ...params.config },
          },
          prompt_id,
        );
      }
    };

    const onPersistent429Callback = async (
      authType?: string,
      error?: unknown,
    ) => await handleFallback(this.config, model, authType, error);

    const streamResponse = await retryWithBackoff(apiCall, {
      onPersistent429: onPersistent429Callback,
      authType: this.config.getContentGeneratorConfig()?.authType,
      retryFetchErrors: this.config.getRetryFetchErrors(),
    });

    return this.processStreamResponse(model, streamResponse);
  }

  /**
   * Generates a stream of content from the model.
   * This should only be used when adkMode=true.
   *
   * @param newMessage The new message to send to the model.
   * @param modelToUse The model to use for content generation.
   * @returns A promise that resolves to an async generator of generated content responses.
   */
  private async generateContentStream(
    newMessage: Content,
    modelToUse?: string | undefined,
  ): Promise<AsyncGenerator<GenerateContentResponse>> {
    if (modelToUse) {
      this.agent!.model = modelToUse;
    }

    const eventStream = (await this.runner?.runAsync({
      userId: this.userId!,
      sessionId: this.sessionId || '',
      newMessage,
    })) as AsyncGenerator<Event>;

    return (async function* () {
      for await (const event of eventStream) {
        yield toGenerateContentResponse(event);
      }
    })();
  }

  /**
   * Returns the chat history.
   *
   * @remarks
   * The history is a list of contents alternating between user and model.
   *
   * There are two types of history:
   * - The `curated history` contains only the valid turns between user and
   * model, which will be included in the subsequent requests sent to the model.
   * - The `comprehensive history` contains all turns, including invalid or
   * empty model outputs, providing a complete record of the history.
   *
   * The history is updated after receiving the response from the model,
   * for streaming response, it means receiving the last chunk of the response.
   *
   * The `comprehensive history` is returned by default. To get the `curated
   * history`, set the `curated` parameter to `true`.
   *
   * @param curated - whether to return the curated history or the comprehensive
   * history.
   * @return History contents alternating between user and model for the entire
   * chat session.
   */
  async getHistory(curated: boolean = false): Promise<Content[]> {
    if (this.adkMode) {
      const session = await this.getSession();

      if (!session.events?.length) {
        return [];
      }

      const history: Content[] = [];
      for (const event of session.events) {
        if (event.content) {
          history.push(event.content);
        }
      }

      return history;
    } else {
      const history = curated
        ? extractCuratedHistory(this.history)
        : this.history;
      // Deep copy the history to avoid mutating the history outside of the
      // chat session.
      return structuredClone(history);
    }
  }

  /**
   * Clears the chat history.
   */
  clearHistory(): void {
    this.history = [];
  }

  /**
   * Adds a new entry to the chat history.
   */
  async addHistory(content: Content): Promise<void> {
    if (this.adkMode) {
      const session = await this.getSession();
      const event = createEvent({ content });
      await this.runner?.sessionService.appendEvent({ session, event });
    } else {
      this.history.push(content);
    }
  }

  async setHistory(history: Content[]): Promise<void> {
    validateHistory(history);

    if (this.adkMode) {
      const session = await this.getSession();
      for (const content of history) {
        const event = createEvent({
          content,
        });
        await this.runner?.sessionService.appendEvent({ session, event });
      }
    } else {
      this.history = history;
    }
  }

  stripThoughtsFromHistory(): void {
    this.history = this.history.map((content) => {
      const newContent = { ...content };
      if (newContent.parts) {
        newContent.parts = newContent.parts.map((part) => {
          if (part && typeof part === 'object' && 'thoughtSignature' in part) {
            const newPart = { ...part };
            delete (newPart as { thoughtSignature?: string }).thoughtSignature;
            return newPart;
          }
          return part;
        });
      }
      return newContent;
    });
  }

  setTools(tools: Tool[]): void {
    this.generationConfig.tools = tools;
    if (this.adkMode) {
      this.agent!.tools =
        tools?.flatMap(
          (tool) =>
            tool.functionDeclarations?.map(
              (func) => new AdkToolAdapter(func as AnyDeclarativeTool),
            ) || [],
        ) || [];
    }
  }

  async maybeIncludeSchemaDepthContext(error: StructuredError): Promise<void> {
    // Check for potentially problematic cyclic tools with cyclic schemas
    // and include a recommendation to remove potentially problematic tools.
    if (
      isSchemaDepthError(error.message) ||
      isInvalidArgumentError(error.message)
    ) {
      const tools = this.config.getToolRegistry().getAllTools();
      const cyclicSchemaTools: string[] = [];
      for (const tool of tools) {
        if (
          (tool.schema.parametersJsonSchema &&
            hasCycleInSchema(tool.schema.parametersJsonSchema)) ||
          (tool.schema.parameters && hasCycleInSchema(tool.schema.parameters))
        ) {
          cyclicSchemaTools.push(tool.displayName);
        }
      }
      if (cyclicSchemaTools.length > 0) {
        const extraDetails =
          `\n\nThis error was probably caused by cyclic schema references in one of the following tools, try disabling them with excludeTools:\n\n - ` +
          cyclicSchemaTools.join(`\n - `) +
          `\n`;
        error.message += extraDetails;
      }
    }
  }

  private async *processStreamResponse(
    model: string,
    streamResponse: AsyncGenerator<GenerateContentResponse>,
  ): AsyncGenerator<GenerateContentResponse> {
    const modelResponseParts: Part[] = [];

    let hasToolCall = false;
    let hasFinishReason = false;

    for await (const chunk of streamResponse) {
      hasFinishReason =
        chunk?.candidates?.some((candidate) => candidate.finishReason) ?? false;
      if (isValidResponse(chunk)) {
        const content = chunk.candidates?.[0]?.content;
        if (content?.parts) {
          if (content.parts.some((part) => part.thought)) {
            // Record thoughts
            this.recordThoughtFromContent(content);
          }
          if (content.parts.some((part) => part.functionCall)) {
            hasToolCall = true;
          }

          modelResponseParts.push(
            ...content.parts.filter((part) => !part.thought),
          );
        }
      }

      // Record token usage if this chunk has usageMetadata
      if (chunk.usageMetadata) {
        this.chatRecordingService.recordMessageTokens(chunk.usageMetadata);
        if (chunk.usageMetadata.promptTokenCount !== undefined) {
          uiTelemetryService.setLastPromptTokenCount(
            chunk.usageMetadata.promptTokenCount,
          );
        }
      }

      yield chunk; // Yield every chunk to the UI immediately.
    }

    // String thoughts and consolidate text parts.
    const consolidatedParts: Part[] = [];
    for (const part of modelResponseParts) {
      const lastPart = consolidatedParts[consolidatedParts.length - 1];
      if (
        lastPart?.text &&
        isValidNonThoughtTextPart(lastPart) &&
        isValidNonThoughtTextPart(part)
      ) {
        lastPart.text += part.text;
      } else {
        consolidatedParts.push(part);
      }
    }

    const responseText = consolidatedParts
      .filter((part) => part.text)
      .map((part) => part.text)
      .join('')
      .trim();

    // Record model response text from the collected parts
    if (responseText) {
      this.chatRecordingService.recordMessage({
        model,
        type: 'gemini',
        content: responseText,
      });
    }

    // Stream validation logic: A stream is considered successful if:
    // 1. There's a tool call (tool calls can end without explicit finish reasons), OR
    // 2. There's a finish reason AND we have non-empty response text
    //
    // We throw an error only when there's no tool call AND:
    // - No finish reason, OR
    // - Empty response text (e.g., only thoughts with no actual content)
    if (!hasToolCall && (!hasFinishReason || !responseText)) {
      if (!hasFinishReason) {
        throw new InvalidStreamError(
          'Model stream ended without a finish reason.',
          'NO_FINISH_REASON',
        );
      } else {
        throw new InvalidStreamError(
          'Model stream ended with empty response text.',
          'NO_RESPONSE_TEXT',
        );
      }
    }

    this.history.push({ role: 'model', parts: consolidatedParts });
  }

  /**
   * Gets the chat recording service instance.
   */
  getChatRecordingService(): ChatRecordingService {
    return this.chatRecordingService;
  }

  /**
   * Records completed tool calls with full metadata.
   * This is called by external components when tool calls complete, before sending responses to Gemini.
   */
  recordCompletedToolCalls(
    model: string,
    toolCalls: CompletedToolCall[],
  ): void {
    const toolCallRecords = toolCalls.map((call) => {
      const resultDisplayRaw = call.response?.resultDisplay;
      const resultDisplay =
        typeof resultDisplayRaw === 'string' ? resultDisplayRaw : undefined;

      return {
        id: call.request.callId,
        name: call.request.name,
        args: call.request.args,
        result: call.response?.responseParts || null,
        status: call.status as 'error' | 'success' | 'cancelled',
        timestamp: new Date().toISOString(),
        resultDisplay,
      };
    });

    this.chatRecordingService.recordToolCalls(model, toolCallRecords);
  }

  /**
   * Extracts and records thought from thought content.
   */
  private recordThoughtFromContent(content: Content): void {
    if (!content.parts || content.parts.length === 0) {
      return;
    }

    const thoughtPart = content.parts[0];
    if (thoughtPart.text) {
      // Extract subject and description using the same logic as turn.ts
      const rawText = thoughtPart.text;
      const subjectStringMatches = rawText.match(/\*\*(.*?)\*\*/s);
      const subject = subjectStringMatches
        ? subjectStringMatches[1].trim()
        : '';
      const description = rawText.replace(/\*\*(.*?)\*\*/s, '').trim();

      this.chatRecordingService.recordThought({
        subject,
        description,
      });
    }
  }
}

/** Visible for Testing */
export function isSchemaDepthError(errorMessage: string): boolean {
  return errorMessage.includes('maximum schema depth exceeded');
}

export function isInvalidArgumentError(errorMessage: string): boolean {
  return errorMessage.includes('Request contains an invalid argument');
}<|MERGE_RESOLUTION|>--- conflicted
+++ resolved
@@ -23,16 +23,11 @@
   DEFAULT_GEMINI_FLASH_MODEL,
   getEffectiveModel,
 } from '../config/models.js';
-<<<<<<< HEAD
 import {
   AdkToolAdapter,
   type AnyDeclarativeTool,
   hasCycleInSchema,
-  MUTATOR_KINDS,
 } from '../tools/tools.js';
-=======
-import { hasCycleInSchema } from '../tools/tools.js';
->>>>>>> 92dbdbb9
 import type { StructuredError } from './turn.js';
 import { toGenerateContentResponse } from './responseConverter.js';
 import {
