--- conflicted
+++ resolved
@@ -56,11 +56,8 @@
   'gemini_cli.performance.regression.percentage_change';
 const BASELINE_COMPARISON = 'gemini_cli.performance.baseline.comparison';
 const FLICKER_FRAME_COUNT = 'gemini_cli.ui.flicker.count';
-<<<<<<< HEAD
 const SLOW_RENDER_COUNT = 'gemini_cli.ui.slow_render.count';
-=======
 const EXIT_FAIL_COUNT = 'gemini_cli.exit.fail.count';
->>>>>>> cb208f53
 
 const baseMetricDefinition = {
   getCommonAttributes,
@@ -180,17 +177,16 @@
     assign: (c: Counter) => (flickerFrameCounter = c),
     attributes: {} as Record<string, never>,
   },
-<<<<<<< HEAD
+  [EXIT_FAIL_COUNT]: {
+    description: 'Counts CLI exit failures.',
+    valueType: ValueType.INT,
+    assign: (c: Counter) => (exitFailCounter = c),
+    attributes: {} as Record<string, never>,
+  },
   [SLOW_RENDER_COUNT]: {
     description: 'Counts UI frames that take too long to render.',
     valueType: ValueType.INT,
     assign: (c: Counter) => (slowRenderCounter = c),
-=======
-  [EXIT_FAIL_COUNT]: {
-    description: 'Counts CLI exit failures.',
-    valueType: ValueType.INT,
-    assign: (c: Counter) => (exitFailCounter = c),
->>>>>>> cb208f53
     attributes: {} as Record<string, never>,
   },
 } as const;
@@ -476,11 +472,8 @@
 let agentDurationHistogram: Histogram | undefined;
 let agentTurnsHistogram: Histogram | undefined;
 let flickerFrameCounter: Counter | undefined;
-<<<<<<< HEAD
+let exitFailCounter: Counter | undefined;
 let slowRenderCounter: Counter | undefined;
-=======
-let exitFailCounter: Counter | undefined;
->>>>>>> cb208f53
 
 // OpenTelemetry GenAI Semantic Convention Metrics
 let genAiClientTokenUsageHistogram: Histogram | undefined;
@@ -647,19 +640,19 @@
 }
 
 /**
-<<<<<<< HEAD
+ * Records a metric for when user failed to exit
+ */
+export function recordExitFail(config: Config): void {
+  if (!exitFailCounter || !isMetricsInitialized) return;
+  exitFailCounter.add(1, baseMetricDefinition.getCommonAttributes(config));
+}
+
+/**
  * Records a metric for when a UI frame is slow in rendering
  */
 export function recordSlowRender(config: Config): void {
   if (!slowRenderCounter || !isMetricsInitialized) return;
   slowRenderCounter.add(1, baseMetricDefinition.getCommonAttributes(config));
-=======
- * Records a metric for when user failed to exit
- */
-export function recordExitFail(config: Config): void {
-  if (!exitFailCounter || !isMetricsInitialized) return;
-  exitFailCounter.add(1, baseMetricDefinition.getCommonAttributes(config));
->>>>>>> cb208f53
 }
 
 /**
