--- conflicted
+++ resolved
@@ -10,30 +10,6 @@
 import type { ShellExecutionConfig } from '../services/shellExecutionService.js';
 import { SchemaValidator } from '../utils/schemaValidator.js';
 import type { AnsiOutput } from '../utils/terminalSerializer.js';
-<<<<<<< HEAD
-import { BaseTool as AdkBaseTool, type RunToolRequest } from '@google/adk';
-
-/**
- * An adapter that wraps a gemini-cli DeclarativeTool to make it compatible
- * with the adk LlmAgent.
- */
-export class AdkToolAdapter extends AdkBaseTool {
-  constructor(private readonly tool: AnyDeclarativeTool) {
-    super(tool.name, tool.description);
-  }
-
-  override _getDeclaration(): FunctionDeclaration | undefined {
-    return this.tool.schema;
-  }
-
-  async run(request: RunToolRequest): Promise<unknown> {
-    const invocation = this.tool.build(request.args);
-    const abortController = new AbortController();
-    const result = await invocation.execute(abortController.signal);
-    return result;
-  }
-}
-=======
 import type { MessageBus } from '../confirmation-bus/message-bus.js';
 import { randomUUID } from 'node:crypto';
 import {
@@ -41,7 +17,28 @@
   type ToolConfirmationRequest,
   type ToolConfirmationResponse,
 } from '../confirmation-bus/types.js';
->>>>>>> f795255e
+import { BaseTool as AdkBaseTool, type RunToolRequest } from '@google/adk';
+
+/**
+ * An adapter that wraps a gemini-cli DeclarativeTool to make it compatible
+ * with the adk LlmAgent.
+ */
+export class AdkToolAdapter extends AdkBaseTool {
+  constructor(private readonly tool: AnyDeclarativeTool) {
+    super(tool.name, tool.description);
+  }
+
+  override _getDeclaration(): FunctionDeclaration | undefined {
+    return this.tool.schema;
+  }
+
+  async run(request: RunToolRequest): Promise<unknown> {
+    const invocation = this.tool.build(request.args);
+    const abortController = new AbortController();
+    const result = await invocation.execute(abortController.signal);
+    return result;
+  }
+}
 
 /**
  * Represents a validated and ready-to-execute tool call.
