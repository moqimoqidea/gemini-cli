--- conflicted
+++ resolved
@@ -134,11 +134,7 @@
       args: this.params as Record<string, unknown>,
     };
 
-<<<<<<< HEAD
-    return new Promise<'ALLOW' | 'DENY' | 'ASK_USER'>((resolve, reject) => {
-=======
     return new Promise<'ALLOW' | 'DENY' | 'ASK_USER'>((resolve) => {
->>>>>>> d38ab079
       if (!this.messageBus) {
         resolve('ALLOW');
         return;
@@ -157,19 +153,6 @@
           responseHandler,
         );
       };
-<<<<<<< HEAD
-
-      const abortHandler = () => {
-        cleanup();
-        reject(new Error('Tool confirmation aborted'));
-      };
-
-      if (abortSignal.aborted) {
-        reject(new Error('Tool confirmation aborted'));
-        return;
-      }
-
-=======
 
       const abortHandler = () => {
         cleanup();
@@ -181,7 +164,6 @@
         return;
       }
 
->>>>>>> d38ab079
       const responseHandler = (response: ToolConfirmationResponse) => {
         if (response.correlationId === correlationId) {
           cleanup();
@@ -190,11 +172,7 @@
           } else if (response.confirmed) {
             resolve('ALLOW');
           } else {
-<<<<<<< HEAD
-            reject(new Error('Tool execution denied by policy'));
-=======
             resolve('DENY');
->>>>>>> d38ab079
           }
         }
       };
@@ -203,11 +181,7 @@
 
       timeoutId = setTimeout(() => {
         cleanup();
-<<<<<<< HEAD
-        resolve('ALLOW'); // Default to ALLOW on timeout
-=======
         resolve('ASK_USER'); // Default to ASK_USER on timeout
->>>>>>> d38ab079
       }, 30000);
 
       this.messageBus.subscribe(
