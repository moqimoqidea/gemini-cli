/**
 * @license
 * Copyright 2025 Google LLC
 * SPDX-License-Identifier: Apache-2.0
 */

<<<<<<< HEAD
import { execSync, spawn } from 'child_process';
import fs from 'fs/promises';
import path from 'path';
import * as os from 'os';
=======
import { execSync, spawn } from 'node:child_process';
>>>>>>> 0c1f3acc

export type EditorType =
  | 'vscode'
  | 'vscodium'
  | 'windsurf'
  | 'cursor'
  | 'vim'
  | 'neovim'
  | 'zed'
  | 'emacs'
  | 'GeminiEditor';

function isValidEditorType(editor: string): editor is EditorType {
  return [
    'vscode',
    'vscodium',
    'windsurf',
    'cursor',
    'vim',
    'neovim',
    'zed',
    'emacs',
    'GeminiEditor',
  ].includes(editor);
}

interface DiffCommand {
  command: string;
  args: string[];
}

function commandExists(cmd: string): boolean {
  try {
    execSync(
      process.platform === 'win32' ? `where.exe ${cmd}` : `command -v ${cmd}`,
      { stdio: 'ignore' },
    );
    return true;
  } catch {
    return false;
  }
}

/**
 * Editor command configurations for different platforms.
 * Each editor can have multiple possible command names, listed in order of preference.
 */
const editorCommands: Record<
  EditorType,
  { win32: string[]; default: string[] }
> = {
  vscode: { win32: ['code.cmd'], default: ['code'] },
  vscodium: { win32: ['codium.cmd'], default: ['codium'] },
  windsurf: { win32: ['windsurf'], default: ['windsurf'] },
  cursor: { win32: ['cursor'], default: ['cursor'] },
  vim: { win32: ['vim'], default: ['vim'] },
  neovim: { win32: ['nvim'], default: ['nvim'] },
  zed: { win32: ['zed'], default: ['zed', 'zeditor'] },
  emacs: { win32: ['emacs.exe'], default: ['emacs'] },
  GeminiEditor: { win32: [], default: [] },
};

export function checkHasEditorType(editor: EditorType): boolean {
  if (editor === 'GeminiEditor') {
    return process.env['GEMINI_CLI_CONTEXT'] === 'electron';
  }
  const commandConfig = editorCommands[editor];
  const commands =
    process.platform === 'win32' ? commandConfig.win32 : commandConfig.default;
  return commands.some((cmd) => commandExists(cmd));
}

export function allowEditorTypeInSandbox(editor: EditorType): boolean {
  const notUsingSandbox = !process.env['SANDBOX'];
  if (['vscode', 'vscodium', 'windsurf', 'cursor', 'zed'].includes(editor)) {
    return notUsingSandbox;
  }
  // For terminal-based editors like vim and emacs, allow in sandbox.
  return true;
}

/**
 * Check if the editor is valid and can be used.
 * Returns false if preferred editor is not set / invalid / not available / not allowed in sandbox.
 */
export function isEditorAvailable(editor: string | undefined): boolean {
  if (editor && isValidEditorType(editor)) {
    return checkHasEditorType(editor) && allowEditorTypeInSandbox(editor);
  }
  return false;
}

/**
 * Get the diff command for a specific editor.
 */
export function getDiffCommand(
  oldPath: string,
  newPath: string,
  editor: EditorType,
): DiffCommand | null {
  if (!isValidEditorType(editor)) {
    return null;
  }
  const commandConfig = editorCommands[editor];
  const commands =
    process.platform === 'win32' ? commandConfig.win32 : commandConfig.default;
  const command =
    commands.slice(0, -1).find((cmd) => commandExists(cmd)) ||
    commands[commands.length - 1];

  switch (editor) {
    case 'vscode':
    case 'vscodium':
    case 'windsurf':
    case 'cursor':
    case 'zed':
      return { command, args: ['--wait', '--diff', oldPath, newPath] };
    case 'vim':
    case 'neovim':
      return {
        command,
        args: [
          '-d',
          // skip viminfo file to avoid E138 errors
          '-i',
          'NONE',
          // make the left window read-only and the right window editable
          '-c',
          'wincmd h | set readonly | wincmd l',
          // set up colors for diffs
          '-c',
          'highlight DiffAdd cterm=bold ctermbg=22 guibg=#005f00 | highlight DiffChange cterm=bold ctermbg=24 guibg=#005f87 | highlight DiffText ctermbg=21 guibg=#0000af | highlight DiffDelete ctermbg=52 guibg=#5f0000',
          // Show helpful messages
          '-c',
          'set showtabline=2 | set tabline=[Instructions]\\ :wqa(save\\ &\\ quit)\\ \\|\\ i/esc(toggle\\ edit\\ mode)',
          '-c',
          'wincmd h | setlocal statusline=OLD\\ FILE',
          '-c',
          'wincmd l | setlocal statusline=%#StatusBold#NEW\\ FILE\\ :wqa(save\\ &\\ quit)\\ \\|\\ i/esc(toggle\\ edit\\ mode)',
          // Auto close all windows when one is closed
          '-c',
          'autocmd BufWritePost * wqa',
          oldPath,
          newPath,
        ],
      };
    case 'emacs':
      return {
        command: 'emacs',
        args: ['--eval', `(ediff "${oldPath}" "${newPath}")`],
      };
    default:
      return null;
  }
}

async function openDiffGeminiEditor(
  oldPath: string,
  newPath: string,
): Promise<void> {
  const diffId = process.env['GEMINI_SESSION_ID'];
  if (!diffId) {
    throw new Error('GEMINI_SESSION_ID environment variable not set.');
  }
  const diffDir = path.join(os.homedir(), '.gemini', 'tmp', 'diff', diffId);
  await fs.mkdir(diffDir, { recursive: true });

  try {
    const oldContent = await fs.readFile(oldPath, 'utf-8');
    const newContent = await fs.readFile(newPath, 'utf-8');
    const fileType = path.extname(newPath);

    await fs.writeFile(path.join(diffDir, `old${fileType}`), oldContent);
    await fs.writeFile(path.join(diffDir, `new${fileType}`), newContent);

    const meta = { filePath: newPath };
    await fs.writeFile(path.join(diffDir, 'meta.json'), JSON.stringify(meta));

    // Signal to the Electron app that the files are ready.
    console.log(`GEMINI_EDITOR_REQUEST:${diffDir}`);

    const responsePath = path.join(diffDir, 'response.json');

    const waitForResponse = (): Promise<{
      status: 'approve' | 'reject';
      content?: string;
    }> =>
      new Promise((resolve, reject) => {
        // This timeout is to prevent the process from hanging forever if the GUI doesn't respond.
        const timeout = setTimeout(() => {
          clearInterval(interval);
          reject(new Error('Timeout waiting for editor response.'));
        }, 300000); // 5 minutes timeout

        const interval = setInterval(async () => {
          try {
            await fs.access(responsePath);
            clearInterval(interval);
            clearTimeout(timeout);
            const responseContent = await fs.readFile(responsePath, 'utf-8');
            const response = JSON.parse(responseContent);

            if (response.status === 'approve') {
              const updatedContent = await fs.readFile(
                path.join(diffDir, `new${fileType}`),
                'utf-8',
              );
              resolve({ status: 'approve', content: updatedContent });
            } else {
              resolve({ status: 'reject' });
            }
          } catch (e) {
            const error = e as NodeJS.ErrnoException;
            if (error.code !== 'ENOENT') {
              clearInterval(interval);
              clearTimeout(timeout);
              reject(error);
            }
            // else, file not found, continue polling.
          }
        }, 500);
      });

    const response = await waitForResponse();

    if (response.status === 'approve' && response.content) {
      await fs.writeFile(newPath, response.content);
    } else if (response.status === 'reject') {
      // Do nothing, just exit gracefully.
      return;
    } else {
      throw new Error('Changes rejected by user.');
    }
  } finally {
    await fs.rm(diffDir, { recursive: true, force: true });
  }
}

/**
 * Opens a diff tool to compare two files.
 * Terminal-based editors by default blocks parent process until the editor exits.
 * GUI-based editors require args such as "--wait" to block parent process.
 */
export async function openDiff(
  oldPath: string,
  newPath: string,
  editor: EditorType,
  onEditorClose: () => void,
): Promise<void> {
  if (editor === 'GeminiEditor') {
    if (process.env['GEMINI_CLI_CONTEXT'] === 'electron') {
      return openDiffGeminiEditor(oldPath, newPath);
    } else {
      // Fallback for non-electron environments
      const fallbackEditor = process.env['EDITOR'] || 'vim';
      if (isValidEditorType(fallbackEditor)) {
        return openDiff(oldPath, newPath, fallbackEditor, onEditorClose);
      } else {
        console.error(
          'GeminiEditor is only available in the Electron app. Please configure a different editor.',
        );
        return;
      }
    }
  }

  const diffCommand = getDiffCommand(oldPath, newPath, editor);
  if (!diffCommand) {
    console.error('No diff tool available. Install a supported editor.');
    return;
  }

  try {
    switch (editor) {
      case 'vscode':
      case 'vscodium':
      case 'windsurf':
      case 'cursor':
      case 'zed':
        // Use spawn for GUI-based editors to avoid blocking the entire process
        return new Promise((resolve, reject) => {
          const childProcess = spawn(diffCommand.command, diffCommand.args, {
            stdio: 'inherit',
            shell: true,
          });

          childProcess.on('close', (code) => {
            if (code === 0) {
              resolve();
            } else {
              reject(new Error(`${editor} exited with code ${code}`));
            }
          });

          childProcess.on('error', (error) => {
            reject(error);
          });
        });

      case 'vim':
      case 'emacs':
      case 'neovim': {
        // Use execSync for terminal-based editors
        const command =
          process.platform === 'win32'
            ? `${diffCommand.command} ${diffCommand.args.join(' ')}`
            : `${diffCommand.command} ${diffCommand.args.map((arg) => `"${arg}"`).join(' ')}`;
        try {
          execSync(command, {
            stdio: 'inherit',
            encoding: 'utf8',
          });
        } catch (e) {
          console.error('Error in onEditorClose callback:', e);
        } finally {
          onEditorClose();
        }
        break;
      }

      default:
        throw new Error(`Unsupported editor: ${editor}`);
    }
  } catch (error) {
    console.error(error);
  }
}<|MERGE_RESOLUTION|>--- conflicted
+++ resolved
@@ -4,14 +4,10 @@
  * SPDX-License-Identifier: Apache-2.0
  */
 
-<<<<<<< HEAD
-import { execSync, spawn } from 'child_process';
 import fs from 'fs/promises';
 import path from 'path';
 import * as os from 'os';
-=======
 import { execSync, spawn } from 'node:child_process';
->>>>>>> 0c1f3acc
 
 export type EditorType =
   | 'vscode'
