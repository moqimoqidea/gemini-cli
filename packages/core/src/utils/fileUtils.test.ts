--- conflicted
+++ resolved
@@ -19,11 +19,8 @@
 import fsPromises from 'node:fs/promises';
 import path from 'node:path';
 import os from 'node:os';
-<<<<<<< HEAD
-=======
 import { fileURLToPath } from 'node:url';
-// eslint-disable-next-line import/no-internal-modules
->>>>>>> f6423ea4
+ 
 import mime from 'mime/lite';
 
 import {
